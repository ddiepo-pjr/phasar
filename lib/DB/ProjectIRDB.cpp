/******************************************************************************
 * Copyright (c) 2017 Philipp Schubert.
 * All rights reserved. This program and the accompanying materials are made
 * available under the terms of LICENSE.txt.
 *
 * Contributors:
 *     Philipp Schubert and others
 *****************************************************************************/

#include <algorithm>
#include <cassert>
#include <iostream>
#include <string>

#include "llvm/Bitcode/BitcodeReader.h"
#include "llvm/Bitcode/BitcodeWriter.h"
#include "llvm/IR/Function.h"
#include "llvm/IR/LegacyPassManager.h"
#include "llvm/IR/Module.h"
#include "llvm/IR/PassManager.h"
#include "llvm/IR/Verifier.h"
#include "llvm/IRReader/IRReader.h"
#include "llvm/Linker/Linker.h"
#include "llvm/Passes/PassBuilder.h"
#include "llvm/Support/ErrorHandling.h"
#include "llvm/Support/SourceMgr.h"
#include "llvm/Transforms/Utils.h"

#include "boost/filesystem.hpp"

#include "phasar/Config/Configuration.h"
#include "phasar/DB/ProjectIRDB.h"
#include "phasar/PhasarLLVM/DataFlowSolver/IfdsIde/LLVMZeroValue.h"
#include "phasar/PhasarLLVM/Passes/GeneralStatisticsAnalysis.h"
#include "phasar/PhasarLLVM/Passes/ValueAnnotationPass.h"
#include "phasar/Utils/EnumFlags.h"
#include "phasar/Utils/IO.h"
#include "phasar/Utils/LLVMShorthands.h"
#include "phasar/Utils/Logger.h"
#include "phasar/Utils/PAMMMacros.h"
#include "phasar/Utils/Utilities.h"

using namespace psr;
using namespace std;

namespace psr {

ProjectIRDB::ProjectIRDB(IRDBOptions Options) : Options(Options) {}

ProjectIRDB::ProjectIRDB(const std::vector<std::string> &IRFiles,
                         IRDBOptions Options)
    : ProjectIRDB(Options | IRDBOptions::OWNS) {
  for (const auto &File : IRFiles) {
    // if we have a file that is already compiled to llvm ir
    if ((File.find(".ll") != std::basic_string<char, std::char_traits<char>,
                                               std::allocator<char>>::npos ||
         File.find(".bc") != std::basic_string<char, std::char_traits<char>,
                                               std::allocator<char>>::npos) &&
        boost::filesystem::exists(File)) {
      llvm::SMDiagnostic Diag;
      std::unique_ptr<llvm::LLVMContext> C(new llvm::LLVMContext);
      std::unique_ptr<llvm::Module> M = llvm::parseIRFile(File, Diag, *C);
      bool BrokenDebugInfo = false;
      if (M == nullptr) {
        Diag.print(File.c_str(), llvm::errs());
      }
      /* Crash in presence of llvm-3.9.1 module (segfault) */
      if (M == nullptr ||
          llvm::verifyModule(*M, &llvm::errs(), &BrokenDebugInfo)) {
        throw std::runtime_error(File + " could not be parsed correctly");
      }
      if (BrokenDebugInfo) {
        std::cout << "caution: debug info is broken\n";
      }
      Modules.insert(std::make_pair(File, std::move(M)));
      Contexts.push_back(std::move(C));
    } else {
      throw std::invalid_argument(File + " is not a valid llvm module");
    }
  }
  if (Options & IRDBOptions::WPA) {
    linkForWPA();
  }
  preprocessAllModules();
}

ProjectIRDB::ProjectIRDB(const std::vector<llvm::Module *> &Modules,
                         IRDBOptions Options)
    : ProjectIRDB(Options) {
  for (auto *M : Modules) {
    insertModule(M);
  }
  if (Options & IRDBOptions::WPA) {
    linkForWPA();
  }
}

ProjectIRDB::~ProjectIRDB() {
  // release resources if IRDB does not own
  if (!(Options & IRDBOptions::OWNS)) {
    for (auto &Context : Contexts) {
      Context.release();
    }
    for (auto &[File, Module] : Modules) {
      Module.release();
    }
  }
}

void ProjectIRDB::preprocessModule(llvm::Module *M) {
  PAMM_GET_INSTANCE;
<<<<<<< HEAD
  auto &LG = lg::get();
  // add moduleID to timer name if performing MWA!
  START_TIMER("LLVM Passes", PAMM_SEVERITY_LEVEL::Full);
  LOG_IF_ENABLE(BOOST_LOG_SEV(LG, INFO)
=======
  // auto &lg = lg::get();
  // add moduleID to timer name if performing MWA!
  START_TIMER("LLVM Passes", PAMM_SEVERITY_LEVEL::Full);
  LOG_IF_ENABLE(BOOST_LOG_SEV(lg::get(), INFO)
>>>>>>> e81ba2c3
                << "Preprocess module: " << M->getModuleIdentifier());
  llvm::PassBuilder PB;
  llvm::ModuleAnalysisManager MAM;
  // register the GeneralStaticsPass analysis pass to the ModuleAnalysisManager
  // such that we can query its results later on
  GeneralStatisticsAnalysis GSP;
  MAM.registerPass([&]() { return std::move(GSP); });
  PB.registerModuleAnalyses(MAM);
  llvm::ModulePassManager MPM;
  // add the transformation pass ValueAnnotationPass
  MPM.addPass(ValueAnnotationPass());
  // just to be sure that none of the passes messed up the module!
  MPM.addPass(llvm::VerifierPass());
  MPM.run(*M, MAM);
  // retrieve data from the GeneralStatisticsAnalysis registered earlier
  auto GSPResult = MAM.getResult<GeneralStatisticsAnalysis>(*M);
  auto Allocas = GSPResult.getAllocaInstructions();
  AllocaInstructions.insert(Allocas.begin(), Allocas.end());
  auto ATypes = GSPResult.getAllocatedTypes();
  AllocatedTypes.insert(ATypes.begin(), ATypes.end());
  auto RRInsts = GSPResult.getRetResInstructions();
  RetOrResInstructions.insert(RRInsts.begin(), RRInsts.end());
  STOP_TIMER("LLVM Passes", PAMM_SEVERITY_LEVEL::Full);
  buildIDModuleMapping(M);
}

void ProjectIRDB::linkForWPA() {
  // Linking llvm modules:
  // Unfortunately linking between different contexts is currently not possible.
  // Therefore we must load all modules into one single context and then perform
  // the linkage. This is still very fast compared to compiling and
  // pre-processing
  // all modules.
  // auto &lg = lg::get();
  if (Modules.size() > 1) {
    llvm::Module *MainMod = getModuleDefiningFunction("main");
    assert(MainMod && "could not find main function");
    for (auto &[File, Module] : Modules) {
      // we do not want to link a module with itself!
      if (MainMod != Module.get()) {
        // reload the modules into the module containing the main function
        std::string IRBuffer;
        llvm::raw_string_ostream RSO(IRBuffer);
        llvm::WriteBitcodeToFile(*Module.get(), RSO);
        RSO.flush();
        llvm::SMDiagnostic ErrorDiagnostics;
        std::unique_ptr<llvm::MemoryBuffer> MemBuffer =
            llvm::MemoryBuffer::getMemBuffer(IRBuffer);
        std::unique_ptr<llvm::Module> TmpMod =
            llvm::parseIR(*MemBuffer, ErrorDiagnostics, MainMod->getContext());
        bool BrokenDebugInfo = false;
        if (TmpMod == nullptr ||
            llvm::verifyModule(*TmpMod, &llvm::errs(), &BrokenDebugInfo)) {
          llvm::report_fatal_error("Error: module is broken!");
        }
        if (BrokenDebugInfo) {
          // FIXME at least log this incident
        }
        // now we can safely perform the linking
        if (llvm::Linker::linkModules(*MainMod, std::move(TmpMod),
                                      llvm::Linker::LinkOnlyNeeded)) {
          llvm::report_fatal_error(
              "Error: trying to link modules into single WPA module failed!");
        }
      }
    }
    // Update the IRDB reflecting that we now only need 'MainMod' and its
    // corresponding context!
    // delete every other module
    for (auto It = Modules.begin(); It != Modules.end();) {
      if (It->second.get() != MainMod) {
        It = Modules.erase(It);
      } else {
        ++It;
      }
    }
    // delete every other context
    for (auto It = Contexts.begin(); It != Contexts.end();) {
      if (It->get() != &MainMod->getContext()) {
        It = Contexts.erase(It);
      } else {
        ++It;
      }
    }
    WPAModule = MainMod;
  } else if (Modules.size() == 1) {
    // In this case we only have one module anyway, so we do not have
    // to link at all. But we have to update the WPAMOD pointer!
    WPAModule = Modules.begin()->second.get();
  }
}

void ProjectIRDB::preprocessAllModules() {
  for (auto &[File, Module] : Modules) {
    preprocessModule(Module.get());
  }
}

llvm::Module *ProjectIRDB::getWPAModule() {
  if (!WPAModule) {
    linkForWPA();
  }
  return WPAModule;
}

void ProjectIRDB::buildIDModuleMapping(llvm::Module *M) {
  for (auto &F : *M) {
    for (auto &BB : F) {
      for (auto &I : BB) {
        IDInstructionMapping[stol(getMetaDataID(&I))] = &I;
      }
    }
  }
}

bool ProjectIRDB::containsSourceFile(const std::string &File) const {
  return Modules.find(File) != Modules.end();
}

llvm::Module *ProjectIRDB::getModule(const std::string &ModuleName) {
  if (Modules.count(ModuleName)) {
    return Modules[ModuleName].get();
  }
  return nullptr;
}

std::size_t ProjectIRDB::getNumberOfModules() const { return Modules.size(); }

llvm::Instruction *ProjectIRDB::getInstruction(std::size_t Id) {
  if (IDInstructionMapping.count(Id)) {
    return IDInstructionMapping[Id];
  }
  return nullptr;
}

std::size_t ProjectIRDB::getInstructionID(const llvm::Instruction *I) {
  std::size_t Id = 0;
  if (auto *MD = llvm::cast<llvm::MDString>(
          I->getMetadata(PhasarConfig::MetaDataKind())->getOperand(0))) {
    Id = stol(MD->getString().str());
  }
  return Id;
}

void ProjectIRDB::print() const {
  for (const auto &[File, Module] : Modules) {
    std::cout << "Module: " << File << std::endl;
    llvm::outs() << *Module;
  }
}

void ProjectIRDB::emitPreprocessedIR(std::ostream &OS, bool ShortenIR) const {
  for (const auto &[File, Module] : Modules) {
    OS << "IR module: " << File << '\n';
    // print globals
    for (auto &Glob : Module->globals()) {
      if (ShortenIR) {
        OS << llvmIRToShortString(&Glob);
      } else {
        OS << llvmIRToString(&Glob);
      }
      OS << '\n';
    }
    OS << '\n';
    for (const auto *F : getAllFunctions()) {
      if (!F->isDeclaration() && Module->getFunction(F->getName())) {
        OS << F->getName().str() << " {\n";
        for (const auto &BB : *F) {
          // do not print the label of the first BB
          if (BB.getPrevNode()) {
            std::string BBLabel;
            llvm::raw_string_ostream RSO(BBLabel);
            BB.printAsOperand(RSO, false);
            RSO.flush();
            OS << "\n<label " << BBLabel << ">\n";
          }
          // print all instructions
          for (const auto &I : BB) {
            OS << "  ";
            if (ShortenIR) {
              OS << llvmIRToShortString(&I);
            } else {
              OS << llvmIRToString(&I);
            }
            OS << '\n';
          }
        }
        OS << "}\n\n";
      }
    }
    OS << '\n';
  }
}

std::set<const llvm::Instruction *>
ProjectIRDB::getRetOrResInstructions() const {
  return RetOrResInstructions;
}

const llvm::Function *
ProjectIRDB::getFunctionDefinition(const string &FunctionName) const {
  for (const auto &[File, Module] : Modules) {
    auto *F = Module->getFunction(FunctionName);
    if (F && !F->isDeclaration()) {
      return F;
    }
  }
  return nullptr;
}

const llvm::Function *
ProjectIRDB::getFunction(const std::string &FunctionName) const {
  for (const auto &[File, Module] : Modules) {
    auto *F = Module->getFunction(FunctionName);
    if (F) {
      return F;
    }
  }
  return nullptr;
}

const llvm::GlobalVariable *ProjectIRDB::getGlobalVariableDefinition(
    const std::string &GlobalVariableName) const {
  for (const auto &[File, Module] : Modules) {
    auto *G = Module->getGlobalVariable(GlobalVariableName);
    if (G && !G->isDeclaration()) {
      return G;
    }
  }
  return nullptr;
}

llvm::Module *
ProjectIRDB::getModuleDefiningFunction(const std::string &FunctionName) {
  for (auto &[File, Module] : Modules) {
    auto *F = Module->getFunction(FunctionName);
    if (F && !F->isDeclaration()) {
      return Module.get();
    }
  }
  return nullptr;
}

const llvm::Module *
ProjectIRDB::getModuleDefiningFunction(const std::string &FunctionName) const {
  for (const auto &[File, Module] : Modules) {
    auto *F = Module->getFunction(FunctionName);
    if (F && !F->isDeclaration()) {
      return Module.get();
    }
  }
  return nullptr;
}

std::string ProjectIRDB::valueToPersistedString(const llvm::Value *V) {
  if (LLVMZeroValue::getInstance()->isLLVMZeroValue(V)) {
    return LLVMZeroValue::getInstance()->getName();
  } else if (const auto *I = llvm::dyn_cast<llvm::Instruction>(V)) {
    return I->getFunction()->getName().str() + "." + getMetaDataID(I);
  } else if (const auto *A = llvm::dyn_cast<llvm::Argument>(V)) {
    return A->getParent()->getName().str() + ".f" +
           std::to_string(A->getArgNo());
  } else if (const auto *G = llvm::dyn_cast<llvm::GlobalValue>(V)) {
    std::cout << "special case: WE ARE AN GLOBAL VARIABLE\n";
    std::cout << "all user:\n";
    for (const auto *User : V->users()) {
      if (const auto *I = llvm::dyn_cast<llvm::Instruction>(User)) {
        std::cout << I->getFunction()->getName().str() << "\n";
      }
    }
    return G->getName().str();
  } else if (llvm::isa<llvm::Value>(V)) {
    // In this case we should have an operand of an instruction which can be
    // identified by the instruction id and the operand index.
    std::cout << "special case: WE ARE AN OPERAND\n";
    // We should only have one user in this special case
    for (const auto *User : V->users()) {
      if (const auto *I = llvm::dyn_cast<llvm::Instruction>(User)) {
        for (unsigned Idx = 0; Idx < I->getNumOperands(); ++Idx) {
          if (I->getOperand(Idx) == V) {
            return I->getFunction()->getName().str() + "." + getMetaDataID(I) +
                   ".o." + std::to_string(Idx);
          }
        }
      }
    }
    llvm::report_fatal_error("Error: llvm::Value is of unexpected type.");
    return "";
  } else {
    llvm::report_fatal_error("Error: llvm::Value is of unexpected type.");
    return "";
  }
}

const llvm::Value *
ProjectIRDB::persistedStringToValue(const std::string &S) const {
  if (S.find(LLVMZeroValue::getInstance()->getName()) != std::string::npos) {
    return LLVMZeroValue::getInstance();
  } else if (S.find('.') == std::string::npos) {
    return getGlobalVariableDefinition(S);
  } else if (S.find(".f") != std::string::npos) {
    unsigned Argno = stoi(S.substr(S.find(".f") + 2, S.size()));
    return getNthFunctionArgument(
        getFunctionDefinition(S.substr(0, S.find(".f"))), Argno);
  } else if (S.find(".o.") != std::string::npos) {
    unsigned I = S.find('.');
    unsigned J = S.find(".o.");
    unsigned InstID = stoi(S.substr(I + 1, J));
    // std::cout << "FOUND instID: " << instID << "\n";
    unsigned OpIdx = stoi(S.substr(J + 3, S.size()));
    // std::cout << "FOUND opIdx: " << to_string(opIdx) << "\n";
    const llvm::Function *F = getFunctionDefinition(S.substr(0, S.find('.')));
    for (const auto &BB : *F) {
      for (const auto &Inst : BB) {
        if (getMetaDataID(&Inst) == std::to_string(InstID)) {
          return Inst.getOperand(OpIdx);
        }
      }
    }
    llvm::report_fatal_error("Error: operand not found.");
  } else if (S.find('.') != std::string::npos) {
    const llvm::Function *F = getFunctionDefinition(S.substr(0, S.find('.')));
    for (const auto &BB : *F) {
      for (const auto &Inst : BB) {
        if (getMetaDataID(&Inst) == S.substr(S.find('.') + 1, S.size())) {
          return &Inst;
        }
      }
    }
    llvm::report_fatal_error("Error: llvm::Instruction not found.");
  } else {
    llvm::report_fatal_error(
        "Error: string cannot be translated into llvm::Value.");
  }
  return nullptr;
}

std::set<const llvm::Instruction *> ProjectIRDB::getAllocaInstructions() const {
  return AllocaInstructions;
}

std::set<const llvm::Function *> ProjectIRDB::getAllFunctions() const {
  std::set<const llvm::Function *> Functions;
  for (const auto &[File, Module] : Modules) {
    for (auto &F : *Module) {
      Functions.insert(&F);
    }
  }
  return Functions;
}

bool ProjectIRDB::empty() const { return Modules.empty(); }

void ProjectIRDB::insertModule(llvm::Module *M) {
  Contexts.push_back(std::unique_ptr<llvm::LLVMContext>(&M->getContext()));
  Modules.insert(std::make_pair(M->getModuleIdentifier(), M));
  preprocessModule(M);
}

set<const llvm::Type *> ProjectIRDB::getAllocatedTypes() const {
  return AllocatedTypes;
}

std::set<const llvm::StructType *>
ProjectIRDB::getAllocatedStructTypes() const {
  std::set<const llvm::StructType *> StructTypes;
  for (const auto *Ty : AllocatedTypes) {
    if (const auto *StructTy = llvm::dyn_cast<llvm::StructType>(Ty)) {
      StructTypes.insert(StructTy);
    }
  }
  return StructTypes;
}

set<const llvm::Value *> ProjectIRDB::getAllMemoryLocations() const {
  // get all stack and heap alloca instructions
  auto AllocaInsts = getAllocaInstructions();
  set<const llvm::Value *> AllMemoryLoc;
  for (const auto *AllocaInst : AllocaInsts) {
    AllMemoryLoc.insert(static_cast<const llvm::Value *>(AllocaInst));
  }
  set<string> IgnoredGlobalNames = {"llvm.used",
                                    "llvm.compiler.used",
                                    "llvm.global_ctors",
                                    "llvm.global_dtors",
                                    "vtable",
                                    "typeinfo"};
  // add global varibales to the memory location set, except the llvm
  // intrinsic global variables
  for (const auto &[File, Module] : Modules) {
    for (auto &GV : Module->globals()) {
      if (GV.hasName()) {
        string GVName = cxxDemangle(GV.getName().str());
        if (!IgnoredGlobalNames.count(GVName.substr(0, GVName.find(' ')))) {
          AllMemoryLoc.insert(&GV);
        }
      }
    }
  }
  return AllMemoryLoc;
}

bool ProjectIRDB::wasCompiledWithDebugInfo(llvm::Module *M) {
  return M->getNamedMetadata("llvm.dbg.cu") != nullptr;
}

bool ProjectIRDB::debugInfoAvailable() const {
  if (WPAModule) {
    return wasCompiledWithDebugInfo(WPAModule);
  }
  // During unittests WPAMOD might not be set
  else if (!Modules.empty()) {
    for (const auto &[File, Module] : Modules) {
      if (!wasCompiledWithDebugInfo(Module.get())) {
        return false;
      }
    }
    return true;
  }
  return false;
}

} // namespace psr<|MERGE_RESOLUTION|>--- conflicted
+++ resolved
@@ -109,17 +109,9 @@
 
 void ProjectIRDB::preprocessModule(llvm::Module *M) {
   PAMM_GET_INSTANCE;
-<<<<<<< HEAD
-  auto &LG = lg::get();
-  // add moduleID to timer name if performing MWA!
-  START_TIMER("LLVM Passes", PAMM_SEVERITY_LEVEL::Full);
-  LOG_IF_ENABLE(BOOST_LOG_SEV(LG, INFO)
-=======
-  // auto &lg = lg::get();
   // add moduleID to timer name if performing MWA!
   START_TIMER("LLVM Passes", PAMM_SEVERITY_LEVEL::Full);
   LOG_IF_ENABLE(BOOST_LOG_SEV(lg::get(), INFO)
->>>>>>> e81ba2c3
                 << "Preprocess module: " << M->getModuleIdentifier());
   llvm::PassBuilder PB;
   llvm::ModuleAnalysisManager MAM;
