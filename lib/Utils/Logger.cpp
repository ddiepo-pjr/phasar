--- conflicted
+++ resolved
@@ -22,80 +22,69 @@
 #include "boost/algorithm/string.hpp"
 #include "boost/core/null_deleter.hpp"
 #include "boost/filesystem.hpp"
+#include "boost/log/attributes.hpp"
+#include "boost/log/utility/exception_handler.hpp"
 #include "boost/shared_ptr.hpp"
 
-#include "boost/log/attributes.hpp"
-#include "boost/log/utility/exception_handler.hpp"
+#include "llvm/ADT/StringSwitch.h"
 
 #include "phasar/Utils/Logger.h"
+
 using namespace std;
 using namespace psr;
 
 namespace psr {
 
-const map<string, severity_level> StringToSeverityLevel = {
-    {"DEBUG", DEBUG},
-    {"INFO", INFO},
-    {"WARNING", WARNING},
-    {"ERROR", ERROR},
-    {"CRITICAL", CRITICAL}};
+SeverityLevel LogFilterLevel = DEBUG;
 
-const map<severity_level, string> SeverityLevelToString = {
-    {DEBUG, "DEBUG"},
-    {INFO, "INFO"},
-    {WARNING, "WARNING"},
-    {ERROR, "ERROR"},
-    {CRITICAL, "CRITICAL"}};
-
-severity_level LogFilterLevel = DEBUG;
-
-void setLoggerFilterLevel(severity_level Level) { LogFilterLevel = Level; }
-
-ostream &operator<<(ostream &OS, enum severity_level L) {
-  return OS << SeverityLevelToString.at(L);
+std::string toString(const SeverityLevel &Level) {
+  switch (Level) {
+  default:
+#define SEVERITY_LEVEL(NAME, TYPE)                                             \
+  case SeverityLevel::TYPE:                                                    \
+    return NAME;                                                               \
+    break;
+#include "phasar/Utils/SeverityLevel.def"
+  }
 }
 
-<<<<<<< HEAD
+SeverityLevel toSeverityLevel(const std::string &S) {
+  SeverityLevel Type = llvm::StringSwitch<SeverityLevel>(S)
+#define SEVERITY_LEVEL(NAME, TYPE) .Case(NAME, SeverityLevel::TYPE)
+#include "phasar/Utils/SeverityLevel.def"
+                           .Default(SeverityLevel::INVALID);
+  return Type;
+}
+
+std::ostream &operator<<(std::ostream &OS, const SeverityLevel &Level) {
+  return OS << toString(Level);
+}
+
+void setLoggerFilterLevel(SeverityLevel Level) { LogFilterLevel = Level; }
+
 bool logFilter(const boost::log::attribute_value_set &Set) {
-  return Set["Severity"].extract<severity_level>() >= LogFilterLevel;
+#ifdef DYNAMIC_LOG
+  return Set["Severity"].extract<SeverityLevel>() >= LogFilterLevel;
+#else
+  return false;
+#endif
 }
 
 void logFormatter(const boost::log::record_view &View,
                   boost::log::formatting_ostream &OS) {
+#ifdef DYNAMIC_LOG
   OS << View.attribute_values()["LineCounter"].extract<int>() << " "
      << View.attribute_values()["Timestamp"].extract<boost::posix_time::ptime>()
-     << " - [" << View.attribute_values()["Severity"].extract<severity_level>()
+     << " - [" << View.attribute_values()["Severity"].extract<SeverityLevel>()
      << "] " << View.attribute_values()["Message"].extract<std::string>();
-}
-
-void LoggerExceptionHandler::operator()(const std::exception &Ex) const {
-  std::cerr << "std::exception: " << Ex.what() << '\n';
+#endif
 }
 
 void initializeLogger(bool UseLogger, const string &LogFile) {
-=======
-bool LogFilter(const boost::log::attribute_value_set &set) {
 #ifdef DYNAMIC_LOG
-  return set["Severity"].extract<severity_level>() >= logFilterLevel;
-#else
-  return false;
-#endif
-}
-void LogFormatter(const boost::log::record_view &view,
-                  boost::log::formatting_ostream &os) {
-#ifdef DYNAMIC_LOG
-  os << view.attribute_values()["LineCounter"].extract<int>() << " "
-     << view.attribute_values()["Timestamp"].extract<boost::posix_time::ptime>()
-     << " - [" << view.attribute_values()["Severity"].extract<severity_level>()
-     << "] " << view.attribute_values()["Message"].extract<std::string>();
-#endif
-}
-void initializeLogger(bool use_logger, string log_file) {
-#ifdef DYNAMIC_LOG
->>>>>>> e81ba2c3
   // Using this call, logging can be enabled or disabled
   boost::log::core::get()->set_logging_enabled(UseLogger);
-  // if (log_file == "") {
+  // if (LogFile == "") {
   typedef boost::log::sinks::synchronous_sink<
       boost::log::sinks::text_ostream_backend>
       text_sink;
@@ -115,7 +104,7 @@
   // }
   // // we could also use a output file stream of course
   // auto stream = boost::make_shared<std::ofstream>(LogFileDirectory + time +
-  // log_file);
+  // LogFile);
   // }
   Sink->locked_backend()->add_stream(Stream);
   Sink->set_filter(&logFilter);
@@ -131,8 +120,8 @@
 #endif
 }
 
-void LoggerExceptionHandler::operator()(const std::exception &ex) const {
-  std::cerr << "std::exception: " << ex.what() << '\n';
+void LoggerExceptionHandler::operator()(const std::exception &Ex) const {
+  std::cerr << "std::exception: " << Ex.what() << '\n';
 }
 
 } // namespace psr