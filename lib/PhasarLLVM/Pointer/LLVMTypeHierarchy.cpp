/******************************************************************************
 * Copyright (c) 2017 Philipp Schubert.
 * All rights reserved. This program and the accompanying materials are made
 * available under the terms of LICENSE.txt.
 *
 * Contributors:
 *     Philipp Schubert and others
 *****************************************************************************/

/*
 * ClassHierarchy.cpp
 *
 *  Created on: 01.02.2017
 *      Author: pdschbrt
 */

#include <phasar/PhasarLLVM/Pointer/LLVMTypeHierarchy.h>

LLVMTypeHierarchy::LLVMTypeHierarchy(ProjectIRDB &IRDB) {
  PAMM_FACTORY;
  auto &lg = lg::get();
  BOOST_LOG_SEV(lg, INFO) << "Construct type hierarchy";
  for (auto M : IRDB.getAllModules()) {
    analyzeModule(*M);
    reconstructVTable(*M);
  }
  REG_COUNTER_WITH_VALUE("LTH Vertices", getNumOfVertices());
  REG_COUNTER_WITH_VALUE("LTH Edges", getNumOfEdges());
}

void LLVMTypeHierarchy::reconstructVTable(const llvm::Module &M) {
  auto &lg = lg::get();
  BOOST_LOG_SEV(lg, DEBUG) << "Reconstruct virtual function table for module: "
                           << M.getModuleIdentifier();
  const static string vtable_for = "vtable for ";
  llvm::Module &m = const_cast<llvm::Module &>(M);
  for (auto &global : m.globals()) {
    string demangled = cxx_demangle(global.getName().str());
    // cxx_demangle returns an empty string if something goes wrong
    if (demangled == "")
      continue;
    if (llvm::isa<llvm::Constant>(global) &&
        demangled.find(vtable_for) != demangled.npos) {
      string struct_name = demangled.erase(0, vtable_for.size());
      llvm::Constant *initializer =
          (global.hasInitializer()) ? global.getInitializer() : nullptr;
      // ignore 'vtable for __cxxabiv1::__si_class_type_info', also the vtable
      // might be marked as external!
      if (!initializer)
        continue;
      // check if the vtable is already initialized, then we can skip
      if (vtable_map.find(struct_name) != vtable_map.end())
        continue;

      for (unsigned i = 0; i < initializer->getNumOperands(); ++i) {
        if (llvm::ConstantArray *constant_array =
                llvm::dyn_cast<llvm::ConstantArray>(
                    initializer->getAggregateElement(i))) {
          if (llvm::ConstantExpr *constant_expr =
                  llvm::dyn_cast<llvm::ConstantExpr>(
                      constant_array->getAggregateElement(2))) {
            if (constant_expr->isCast()) {
              if (llvm::Constant *cast = llvm::ConstantExpr::getBitCast(
                      constant_expr, constant_expr->getType())) {
                if (llvm::Function *vfunc =
                        llvm::dyn_cast<llvm::Function>(cast->getOperand(0))) {
                  vtable_map[struct_name].addEntry(vfunc->getName().str());
                }
              }
            }
          }
        }
      }
    }
  }
}

void LLVMTypeHierarchy::analyzeModule(const llvm::Module &M) {
  auto &lg = lg::get();
  BOOST_LOG_SEV(lg, DEBUG) << "Analyse types in module: "
                           << M.getModuleIdentifier();
  // store analyzed module
  contained_modules.insert(&M);
  auto StructTypes = M.getIdentifiedStructTypes();
  for (auto StructType : StructTypes) {
    auto struct_type_name = StructType->getName().str();
<<<<<<< HEAD
    if (struct_type_name.compare(
          struct_type_name.size() - sizeof(".base") + 1,
          sizeof(".base") - 1,
          ".base") != 0) {
      uniformTypeName(struct_type_name);

      // only add a new vertex to the graph if the type is currently unknown!
      if (recognized_struct_types.find(struct_type_name) ==
          recognized_struct_types.end()) {
        type_vertex_map[struct_type_name] = boost::add_vertex(g);
        g[type_vertex_map[struct_type_name]].llvmtype = StructType;
        g[type_vertex_map[struct_type_name]].name =
            StructType->getName().str();
      }
=======
    uniformTypeName(struct_type_name);
    // only add a new vertex to the graph if the type is currently unknown!
    if (recognized_struct_types.find(struct_type_name) ==
        recognized_struct_types.end()) {
      type_vertex_map[struct_type_name] = boost::add_vertex(g);
      g[type_vertex_map[struct_type_name]].llvmtype = StructType;
      g[type_vertex_map[struct_type_name]].name = StructType->getName().str();
>>>>>>> 06822eac
    }
  }
  // construct the edges between a type and its subtypes
  for (auto StructType : StructTypes) {
    auto struct_type_name = StructType->getName().str();
    uniformTypeName(struct_type_name);

    for (auto Subtype : StructType->subtypes()) {
      if (Subtype->isStructTy()) {
        llvm::StructType *StructSubType =
            llvm::dyn_cast<llvm::StructType>(Subtype);
        auto struct_sub_type_name = StructSubType->getName().str();
        uniformTypeName(struct_sub_type_name);

        boost::add_edge(type_vertex_map[struct_sub_type_name],
                        type_vertex_map[struct_type_name], g);
      }
    }
  }
  for_each(StructTypes.begin(), StructTypes.end(),
           [this](const llvm::StructType *ST) {
             auto struct_type_name = ST->getName().str();
             uniformTypeName(struct_type_name);

             recognized_struct_types.insert(struct_type_name);
           });
}

void inline LLVMTypeHierarchy::uniformTypeName(std::string &TypeName) const {
  if (TypeName.compare(0, sizeof("class.") - 1, "class.") == 0)
    TypeName.erase(0, sizeof("class.") - 1);
  else if (TypeName.compare(0, sizeof("struct.") - 1, "struct.") == 0)
    TypeName.erase(0, sizeof("struct.") - 1);

  TypeName = debasify(TypeName);
}

set<string> LLVMTypeHierarchy::getTransitivelyReachableTypes(string TypeName) {
  uniformTypeName(TypeName);

  set<string> reachable_nodes;
  bidigraph_t tc;
  boost::transitive_closure(g, tc);
  // get all out edges of queried type
  typename boost::graph_traits<bidigraph_t>::out_edge_iterator ei, ei_end;
  for (tie(ei, ei_end) = boost::out_edges(type_vertex_map[TypeName], tc);
       ei != ei_end; ++ei) {
    auto source = boost::source(*ei, tc);
    auto target = boost::target(*ei, tc);
    reachable_nodes.insert(g[target].name);
  }
  return reachable_nodes;
}

string LLVMTypeHierarchy::getVTableEntry(string TypeName, unsigned idx) {
  uniformTypeName(TypeName);

  auto iter = vtable_map.find(TypeName);
  if (iter != vtable_map.end()) {
    return iter->second.getFunctionByIdx(idx);
  }
  return "";
}

VTable LLVMTypeHierarchy::getVTable(string TypeName) {
  uniformTypeName(TypeName);

  return vtable_map[TypeName];
}

bool LLVMTypeHierarchy::hasSuperType(string TypeName, string SuperTypeName) {
  uniformTypeName(TypeName);
  uniformTypeName(SuperTypeName);

  cout << "NOT SUPPORTED YET" << endl;
  return false;
}

bool LLVMTypeHierarchy::hasSubType(string TypeName, string SubTypeName) {
  uniformTypeName(TypeName);
  uniformTypeName(SubTypeName);

  auto reachable_types = getTransitivelyReachableTypes(TypeName);
  return reachable_types.find(SubTypeName) != reachable_types.end();
}

bool LLVMTypeHierarchy::containsVTable(string TypeName) const {
  uniformTypeName(TypeName);

  auto iter = vtable_map.find(TypeName);
  return iter != vtable_map.end();
}

bool LLVMTypeHierarchy::containsType(string TypeName) {
  uniformTypeName(TypeName);

  return recognized_struct_types.count(TypeName);
}

string LLVMTypeHierarchy::getPlainTypename(string TypeName) {
  // types are named something like: 'struct.MyType' or 'struct.MyType.base'
  uniformTypeName(TypeName);
  return TypeName;
}

void LLVMTypeHierarchy::print() {
  cout << "LLVMSructTypeHierarchy graph:\n";
  boost::print_graph(g,
                     boost::get(&LLVMTypeHierarchy::VertexProperties::name, g));
  cout << "\nVTables:\n";
  if (vtable_map.empty()) {
    cout << "EMPTY\n";
  } else {
    for (auto entry : vtable_map) {
      cout << entry.first << " contains\n" << entry.second << endl;
    }
  }
}

void LLVMTypeHierarchy::printAsDot(const string &path) {
  ofstream ofs(path);
  boost::write_graphviz(
      ofs, g, boost::make_label_writer(boost::get(&VertexProperties::name, g)));
}

void LLVMTypeHierarchy::printGraphAsDot(ostream &out) {
  boost::dynamic_properties dp;
  dp.property("node_id", get(&LLVMTypeHierarchy::VertexProperties::name, g));
  boost::write_graphviz_dp(out, g, dp);
}

LLVMTypeHierarchy::bidigraph_t
LLVMTypeHierarchy::loadGraphFormDot(istream &in) {
  LLVMTypeHierarchy::bidigraph_t G(0);
  boost::dynamic_properties dp;
  dp.property("node_id", get(&LLVMTypeHierarchy::VertexProperties::name, G));
  boost::read_graphviz(in, G, dp);
  return G;
}

void LLVMTypeHierarchy::printTransitiveClosure() {
  bidigraph_t tc;
  boost::transitive_closure(g, tc);
  boost::print_graph(tc,
                     boost::get(&LLVMTypeHierarchy::VertexProperties::name, g));
}

json LLVMTypeHierarchy::getAsJson() {
  json J;
  vertex_iterator vi_v, vi_v_end;
  out_edge_iterator ei, ei_end;
  // iterate all graph vertices
  for (boost::tie(vi_v, vi_v_end) = boost::vertices(g); vi_v != vi_v_end;
       ++vi_v) {
    J[JsonTypeHierarchyID][g[*vi_v].name];
    // iterate all out edges of vertex vi_v
    for (boost::tie(ei, ei_end) = boost::out_edges(*vi_v, g); ei != ei_end;
         ++ei) {
      J[JsonTypeHierarchyID][g[*vi_v].name] += g[boost::target(*ei, g)].name;
    }
  }
  return J;
}

unsigned LLVMTypeHierarchy::getNumOfVertices() {
  return boost::num_vertices(g);
}

unsigned LLVMTypeHierarchy::getNumOfEdges() { return boost::num_edges(g); }<|MERGE_RESOLUTION|>--- conflicted
+++ resolved
@@ -84,7 +84,9 @@
   auto StructTypes = M.getIdentifiedStructTypes();
   for (auto StructType : StructTypes) {
     auto struct_type_name = StructType->getName().str();
-<<<<<<< HEAD
+
+    // Avoid to have the struct.Myclass.base in the database, as it is not used
+    // by the code anywhere else than in type declaration for alignement reasons
     if (struct_type_name.compare(
           struct_type_name.size() - sizeof(".base") + 1,
           sizeof(".base") - 1,
@@ -99,15 +101,6 @@
         g[type_vertex_map[struct_type_name]].name =
             StructType->getName().str();
       }
-=======
-    uniformTypeName(struct_type_name);
-    // only add a new vertex to the graph if the type is currently unknown!
-    if (recognized_struct_types.find(struct_type_name) ==
-        recognized_struct_types.end()) {
-      type_vertex_map[struct_type_name] = boost::add_vertex(g);
-      g[type_vertex_map[struct_type_name]].llvmtype = StructType;
-      g[type_vertex_map[struct_type_name]].name = StructType->getName().str();
->>>>>>> 06822eac
     }
   }
   // construct the edges between a type and its subtypes
