--- conflicted
+++ resolved
@@ -18,10 +18,6 @@
 #include <algorithm>
 
 #include <phasar/PhasarLLVM/Pointer/VTable.h>
-<<<<<<< HEAD
-=======
-
->>>>>>> ab2389c8
 using namespace std;
 using namespace psr;
 
