--- conflicted
+++ resolved
@@ -52,11 +52,8 @@
     // Do the merge of the points-to graphs for all possible targets, but
     // only if they are available
     if (!CalleeTarget->isDeclaration()) {
-<<<<<<< HEAD
-=======
       auto CalleePTG = PT.getPointsToGraph(CalleeTarget);
       WholeModulePTG.mergeWith(CalleePTG, CalleeTarget);
->>>>>>> 2938c399
       WholeModulePTG.mergeCallSite(CS, CalleeTarget);
     }
   }
