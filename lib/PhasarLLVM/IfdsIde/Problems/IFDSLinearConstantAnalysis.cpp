--- conflicted
+++ resolved
@@ -51,11 +51,7 @@
   auto &lg = lg::get();
   BOOST_LOG_SEV(lg, DEBUG)
       << "IFDSLinearConstantAnalysis::getNormalFlowFunction()";
-<<<<<<< HEAD
-  return Identity<IFDSLinearConstantAnalysis::d_t>::v();
-=======
-  return Identity<d_t>::getInstance();
->>>>>>> 06822eac
+  return Identity<IFDSLinearConstantAnalysis::d_t>::getInstance();
 }
 
 shared_ptr<FlowFunction<IFDSLinearConstantAnalysis::d_t>>
@@ -65,11 +61,7 @@
   auto &lg = lg::get();
   BOOST_LOG_SEV(lg, DEBUG)
       << "IFDSLinearConstantAnalysis::getCallFlowFunction()";
-<<<<<<< HEAD
-  return Identity<IFDSLinearConstantAnalysis::d_t>::v();
-=======
-  return Identity<d_t>::getInstance();
->>>>>>> 06822eac
+  return Identity<IFDSLinearConstantAnalysis::d_t>::getInstance();
 }
 
 shared_ptr<FlowFunction<IFDSLinearConstantAnalysis::d_t>>
@@ -81,26 +73,18 @@
   auto &lg = lg::get();
   BOOST_LOG_SEV(lg, DEBUG)
       << "IFDSLinearConstantAnalysis::getRetFlowFunction()";
-<<<<<<< HEAD
-  return Identity<IFDSLinearConstantAnalysis::d_t>::v();
-=======
-  return Identity<d_t>::getInstance();
->>>>>>> 06822eac
+  return Identity<IFDSLinearConstantAnalysis::d_t>::getInstance();
 }
 
 shared_ptr<FlowFunction<IFDSLinearConstantAnalysis::d_t>>
 IFDSLinearConstantAnalysis::getCallToRetFlowFunction(
     IFDSLinearConstantAnalysis::n_t callSite,
     IFDSLinearConstantAnalysis::n_t retSite,
-    std::set<IFDSLinearConstantAnalysis::m_t> callees) {
+    set<IFDSLinearConstantAnalysis::m_t> callees) {
   auto &lg = lg::get();
   BOOST_LOG_SEV(lg, DEBUG)
       << "IFDSLinearConstantAnalysis::getCallToRetFlowFunction()";
-<<<<<<< HEAD
-  return Identity<IFDSLinearConstantAnalysis::d_t>::v();
-=======
-  return Identity<d_t>::getInstance();
->>>>>>> 06822eac
+  return Identity<IFDSLinearConstantAnalysis::d_t>::getInstance();
 }
 
 shared_ptr<FlowFunction<IFDSLinearConstantAnalysis::d_t>>
