--- conflicted
+++ resolved
@@ -26,16 +26,9 @@
 #include <phasar/PhasarLLVM/IfdsIde/LLVMFlowFunctions/MapFactsToCaller.h>
 #include <phasar/PhasarLLVM/IfdsIde/LLVMZeroValue.h>
 #include <phasar/PhasarLLVM/IfdsIde/Problems/IFDSTaintAnalysis.h>
-<<<<<<< HEAD
 #include <phasar/PhasarLLVM/IfdsIde/SpecialSummaries.h>
-#include <phasar/Utils/LLVMShorthands.h>
-#include <phasar/Utils/Logger.h>
-#include <utility>
-using namespace std;
-=======
 using namespace psr;
-namespace psr{
->>>>>>> adcbdf56
+namespace psr {
 
 // Source functions - critical argument(s) - signature:
 //  -fread - 0 - size_t fread(void *ptr, size_t size, size_t nmemb, FILE
@@ -181,9 +174,9 @@
 }
 
 shared_ptr<FlowFunction<IFDSTaintAnalysis::d_t>>
-IFDSTaintAnalysis::getCallToRetFlowFunction(IFDSTaintAnalysis::n_t callSite,
-                                            IFDSTaintAnalysis::n_t retSite,
-                                            set<IFDSTaintAnalysis::m_t> callees) {
+IFDSTaintAnalysis::getCallToRetFlowFunction(
+    IFDSTaintAnalysis::n_t callSite, IFDSTaintAnalysis::n_t retSite,
+    set<IFDSTaintAnalysis::m_t> callees) {
   auto &lg = lg::get();
   BOOST_LOG_SEV(lg, DEBUG) << "IFDSTaintAnalysis::getCallToRetFlowFunction()";
   // Process the effects of source or sink functions that are called
@@ -304,4 +297,4 @@
 string IFDSTaintAnalysis::MtoString(IFDSTaintAnalysis::m_t m) const {
   return m->getName().str();
 }
-}//namespace psr+} // namespace psr