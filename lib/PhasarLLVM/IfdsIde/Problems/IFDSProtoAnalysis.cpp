/******************************************************************************
 * Copyright (c) 2017 Philipp Schubert.
 * All rights reserved. This program and the accompanying materials are made
 * available under the terms of LICENSE.txt.
 *
 * Contributors:
 *     Philipp Schubert and others
 *****************************************************************************/

#include <llvm/IR/Function.h>
#include <llvm/IR/Instruction.h>
#include <llvm/IR/Value.h>
#include <phasar/PhasarLLVM/ControlFlow/LLVMBasedICFG.h>
#include <phasar/PhasarLLVM/IfdsIde/FlowFunctions/Gen.h>
#include <phasar/PhasarLLVM/IfdsIde/FlowFunctions/Kill.h>
#include <phasar/PhasarLLVM/IfdsIde/LLVMZeroValue.h>
#include <phasar/PhasarLLVM/IfdsIde/Problems/IFDSProtoAnalysis.h>
<<<<<<< HEAD
#include <phasar/Utils/LLVMShorthands.h>
using namespace std;
=======
using namespace psr;
namespace psr{
>>>>>>> adcbdf56

IFDSProtoAnalysis::IFDSProtoAnalysis(IFDSProtoAnalysis::i_t icfg,
                                     vector<string> EntryPoints)
    : DefaultIFDSTabulationProblem(icfg), EntryPoints(EntryPoints) {
  IFDSProtoAnalysis::zerovalue = createZeroValue();
}

shared_ptr<FlowFunction<IFDSProtoAnalysis::d_t>>
IFDSProtoAnalysis::getNormalFlowFunction(IFDSProtoAnalysis::n_t curr,
                                         IFDSProtoAnalysis::n_t succ) {
  cout << "IFDSProtoAnalysis::getNormalFlowFunction()\n";
  if (auto Store = llvm::dyn_cast<llvm::StoreInst>(curr)) {
    return make_shared<Gen<IFDSProtoAnalysis::d_t>>(
        Store->getPointerOperand(), DefaultIFDSTabulationProblem::zerovalue);
  }
  return Identity<IFDSProtoAnalysis::d_t>::getInstance();
}

shared_ptr<FlowFunction<IFDSProtoAnalysis::d_t>>
IFDSProtoAnalysis::getCallFlowFunction(IFDSProtoAnalysis::n_t callStmt,
                                       IFDSProtoAnalysis::m_t destMthd) {
  cout << "IFDSProtoAnalysis::getCallFlowFunction()\n";
  return Identity<IFDSProtoAnalysis::d_t>::getInstance();
}

shared_ptr<FlowFunction<IFDSProtoAnalysis::d_t>>
IFDSProtoAnalysis::getRetFlowFunction(IFDSProtoAnalysis::n_t callSite,
                                      IFDSProtoAnalysis::m_t calleeMthd,
                                      IFDSProtoAnalysis::n_t exitStmt,
                                      IFDSProtoAnalysis::n_t retSite) {
  cout << "IFDSProtoAnalysis::getRetFlowFunction()\n";
  return Identity<IFDSProtoAnalysis::d_t>::getInstance();
}

shared_ptr<FlowFunction<IFDSProtoAnalysis::d_t>>
IFDSProtoAnalysis::getCallToRetFlowFunction(IFDSProtoAnalysis::n_t callSite,
                                            IFDSProtoAnalysis::n_t retSite,
                                            set<IFDSProtoAnalysis::m_t> callees) {
  cout << "IFDSProtoAnalysis::getCallToRetFlowFunction()\n";
  return Identity<IFDSProtoAnalysis::d_t>::getInstance();
}

shared_ptr<FlowFunction<IFDSProtoAnalysis::d_t>>
IFDSProtoAnalysis::getSummaryFlowFunction(IFDSProtoAnalysis::n_t callStmt,
                                          IFDSProtoAnalysis::m_t destMthd) {
  cout << "IFDSProtoAnalysis::getSummaryFlowFunction()\n";
  return Identity<IFDSProtoAnalysis::d_t>::getInstance();
}

map<IFDSProtoAnalysis::n_t, set<IFDSProtoAnalysis::d_t>>
IFDSProtoAnalysis::initialSeeds() {
  cout << "IFDSProtoAnalysis::initialSeeds()\n";
  map<IFDSProtoAnalysis::n_t, set<IFDSProtoAnalysis::d_t>> SeedMap;
  for (auto &EntryPoint : EntryPoints) {
    SeedMap.insert(std::make_pair(&icfg.getMethod(EntryPoint)->front().front(),
                                  set<IFDSProtoAnalysis::d_t>({zeroValue()})));
  }
  return SeedMap;
}

IFDSProtoAnalysis::d_t IFDSProtoAnalysis::createZeroValue() {
  // create a special value to represent the zero value!
  return LLVMZeroValue::getInstance();
}

bool IFDSProtoAnalysis::isZeroValue(IFDSProtoAnalysis::d_t d) const {
  return isLLVMZeroValue(d);
}

string IFDSProtoAnalysis::DtoString(IFDSProtoAnalysis::d_t d) const {
  return llvmIRToString(d);
}

string IFDSProtoAnalysis::NtoString(IFDSProtoAnalysis::n_t n) const {
  return llvmIRToString(n);
}

string IFDSProtoAnalysis::MtoString(IFDSProtoAnalysis::m_t m) const {
  return m->getName().str();
}
}//namespace psr<|MERGE_RESOLUTION|>--- conflicted
+++ resolved
@@ -15,13 +15,8 @@
 #include <phasar/PhasarLLVM/IfdsIde/FlowFunctions/Kill.h>
 #include <phasar/PhasarLLVM/IfdsIde/LLVMZeroValue.h>
 #include <phasar/PhasarLLVM/IfdsIde/Problems/IFDSProtoAnalysis.h>
-<<<<<<< HEAD
-#include <phasar/Utils/LLVMShorthands.h>
-using namespace std;
-=======
 using namespace psr;
-namespace psr{
->>>>>>> adcbdf56
+namespace psr {
 
 IFDSProtoAnalysis::IFDSProtoAnalysis(IFDSProtoAnalysis::i_t icfg,
                                      vector<string> EntryPoints)
@@ -57,9 +52,9 @@
 }
 
 shared_ptr<FlowFunction<IFDSProtoAnalysis::d_t>>
-IFDSProtoAnalysis::getCallToRetFlowFunction(IFDSProtoAnalysis::n_t callSite,
-                                            IFDSProtoAnalysis::n_t retSite,
-                                            set<IFDSProtoAnalysis::m_t> callees) {
+IFDSProtoAnalysis::getCallToRetFlowFunction(
+    IFDSProtoAnalysis::n_t callSite, IFDSProtoAnalysis::n_t retSite,
+    set<IFDSProtoAnalysis::m_t> callees) {
   cout << "IFDSProtoAnalysis::getCallToRetFlowFunction()\n";
   return Identity<IFDSProtoAnalysis::d_t>::getInstance();
 }
@@ -102,4 +97,4 @@
 string IFDSProtoAnalysis::MtoString(IFDSProtoAnalysis::m_t m) const {
   return m->getName().str();
 }
-}//namespace psr+} // namespace psr