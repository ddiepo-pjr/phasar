/******************************************************************************
 * Copyright (c) 2017 Philipp Schubert.
 * All rights reserved. This program and the accompanying materials are made
 * available under the terms of LICENSE.txt.
 *
 * Contributors:
 *     Philipp Schubert and others
 *****************************************************************************/

#include <utility>

#include "llvm/IR/Constants.h"
#include "llvm/IR/Instruction.h"
#include "llvm/IR/LLVMContext.h"
#include "llvm/IR/Value.h"
#include "llvm/Support/raw_ostream.h"

#include "phasar/DB/ProjectIRDB.h"
#include "phasar/PhasarLLVM/ControlFlow/LLVMBasedICFG.h"
#include "phasar/PhasarLLVM/DataFlowSolver/IfdsIde/FlowFunction.h"
#include "phasar/PhasarLLVM/DataFlowSolver/IfdsIde/FlowFunctions/Identity.h"
#include "phasar/PhasarLLVM/DataFlowSolver/IfdsIde/FlowFunctions/Kill.h"
#include "phasar/PhasarLLVM/DataFlowSolver/IfdsIde/FlowFunctions/KillAll.h"
#include "phasar/PhasarLLVM/DataFlowSolver/IfdsIde/FlowFunctions/LambdaFlow.h"
#include "phasar/PhasarLLVM/DataFlowSolver/IfdsIde/LLVMZeroValue.h"
#include "phasar/PhasarLLVM/DataFlowSolver/IfdsIde/Problems/IFDSUninitializedVariables.h"
#include "phasar/PhasarLLVM/DataFlowSolver/IfdsIde/SpecialSummaries.h"
#include "phasar/PhasarLLVM/Pointer/LLVMPointsToInfo.h"
#include "phasar/PhasarLLVM/TypeHierarchy/LLVMTypeHierarchy.h"
#include "phasar/Utils/LLVMIRToSrc.h"
#include "phasar/Utils/LLVMShorthands.h"
#include "phasar/Utils/Logger.h"

using namespace std;
using namespace psr;

namespace psr {

IFDSUninitializedVariables::IFDSUninitializedVariables(
    const ProjectIRDB *IRDB, const LLVMTypeHierarchy *TH,
    const LLVMBasedICFG *ICF, const LLVMPointsToInfo *PT,
    std::set<std::string> EntryPoints)
    : IFDSTabulationProblem(IRDB, TH, ICF, PT, std::move(EntryPoints)) {
  IFDSUninitializedVariables::ZeroValue = createZeroValue();
}

shared_ptr<FlowFunction<IFDSUninitializedVariables::d_t>>
IFDSUninitializedVariables::getNormalFlowFunction(
    IFDSUninitializedVariables::n_t Curr,
    IFDSUninitializedVariables::n_t Succ) {
  //----------------------------------------------------------------------------------
  // Why do we need this case?
  // Every alloca is reached eventually by this function
  //----------------------------------------------------------------------------------

  // initially mark every local as uninitialized (except entry point args)
  /* if (icfg.isStartPoint(curr) &&
            curr->getFunction()->getName().str() == "main") {
    const llvm::Function *func = icfg.getMethodOf(curr);
    // set all locals as uninitialized flow function
    struct UVFF : FlowFunction<IFDSUninitializedVariables::d_t> {
      const llvm::Function *func;
      IFDSUninitializedVariables::d_t zerovalue;
      UVFF(const llvm::Function *f, IFDSUninitializedVariables::d_t zv)
          : func(f), zerovalue(zv) {}
      set<IFDSUninitializedVariables::d_t>
      computeTargets(IFDSUninitializedVariables::d_t source) override {
        if (source == zerovalue) {
          set<IFDSUninitializedVariables::d_t> res;

          // first add all local values of primitive types
          for (auto &BB : *func) {
            for (auto &inst : BB) {
              // collect all alloca instructions of primitive types
              if (auto alloc = llvm::dyn_cast<llvm::AllocaInst>(&inst)) {
                if (alloc->getAllocatedType()->isIntegerTy() ||
                    alloc->getAllocatedType()->isFloatingPointTy() ||
                    alloc->getAllocatedType()->isPointerTy() ||
                    alloc->getAllocatedType()->isArrayTy()) {
                  res.insert(alloc);
                }
              } else {
                // collect all instructions that use an undef literal
                for (auto &operand : inst.operands()) {
                  if (llvm::isa<llvm::UndefValue>(&operand)) {
                    res.insert(&inst);
                  }
                }
              }
            }
          }
          // remove function parameters of entry function
          for (auto &arg : func->args()) {
            res.erase(&arg);
          }
          res.insert(zerovalue);
          return res;
        }
        return {};
      }
    };
    return make_shared<UVFF>(func, zerovalue);
  }
  */

  // check the all store instructions and kill initialized variables
  if (const auto *Store = llvm::dyn_cast<llvm::StoreInst>(Curr)) {
    struct UVFF : FlowFunction<IFDSUninitializedVariables::d_t> {
      // const llvm::Value *valueop;
      // const llvm::Value *pointerop;
      const llvm::StoreInst *Store;
      const llvm::Value *Zero;
      map<IFDSUninitializedVariables::n_t, set<IFDSUninitializedVariables::d_t>>
          &UndefValueUses;
      UVFF(const llvm::StoreInst *S,
           map<IFDSUninitializedVariables::n_t,
               set<IFDSUninitializedVariables::d_t>> &UVU,
           const llvm::Value *Zero)
          : Store(S), Zero(Zero), UndefValueUses(UVU) {}
      set<IFDSUninitializedVariables::d_t>
      computeTargets(IFDSUninitializedVariables::d_t Source) override {

        //----------------------------------------------------------------------
        // I don't get the purpose of this for-loop;
        // When an undefined load is stored, it should eventually be source
        //----------------------------------------------------------------------

        /*
         // check if an uninitialized value is loaded and stored in a variable
         for (auto &use : store->getValueOperand()->uses()) {
           // check if use is load
           if (const llvm::LoadInst *load =
                   llvm::dyn_cast<llvm::LoadInst>(use)) {
             // if the following is uninit, then this store must be uninit
             if (source == load->getPointerOperand() || source == load) {
               UndefValueUses[load].insert(load->getPointerOperand());
               return {source, load, store->getValueOperand(),
                       store->getPointerOperand()};
             }
           }
           if (const llvm::Instruction *inst =
                   llvm::dyn_cast<llvm::Instruction>(use)) {
             for (auto &operand : inst->operands()) {
               if (const llvm::Value *val =
                       llvm::dyn_cast<llvm::Value>(&operand)) {
                 if (val == source || llvm::isa<llvm::UndefValue>(val)) {
                   return {source, val, store->getPointerOperand()};
                 }
               }
             }
           }
           if (use.get() == source) {
             return {source, store->getValueOperand(),
                     store->getPointerOperand()};
           }
         }
         // otherwise initialize (kill) the value
         if (store->getPointerOperand() == source) {
           return {};
         }
         */
        if (Source == Store->getValueOperand() ||
            (Source == Zero &&
             llvm::isa<llvm::UndefValue>(Store->getValueOperand()))) {
          return {Source, Store->getPointerOperand()};
        } else if (Source ==
                   Store->getPointerOperand()) { // storing an initialized value
                                                 // kills the variable as it is
                                                 // now initialized too
          return {};
        }
        // pass all other facts as identity
        return {Source};
      }
    };
    return make_shared<UVFF>(Store, UndefValueUses, ZeroValue);
  }
  if (const auto *Alloc = llvm::dyn_cast<llvm::AllocaInst>(Curr)) {

    return make_shared<LambdaFlow<IFDSUninitializedVariables::d_t>>(
        [Alloc, this](IFDSUninitializedVariables::d_t Source)
            -> set<IFDSUninitializedVariables::d_t> {
          if (isZeroValue(Source)) {
            if (Alloc->getAllocatedType()->isIntegerTy() ||
                Alloc->getAllocatedType()->isFloatingPointTy() ||
                Alloc->getAllocatedType()->isPointerTy() ||
                Alloc->getAllocatedType()->isArrayTy()) {
              //------------------------------------------------------------
              // Why not generate for structs, but for arrays? (would be
              // consistent to generate either both or none of them)
              //------------------------------------------------------------

              // generate the alloca
              return {Source, Alloc};
            }
          }
          // otherwise propagate all facts
          return {Source};
        });
  }
  // check if some instruction is using an undefined value (in)directly
  struct UVFF : FlowFunction<IFDSUninitializedVariables::d_t> {
    const llvm::Instruction *Inst;
    map<IFDSUninitializedVariables::n_t, set<IFDSUninitializedVariables::d_t>>
        &UndefValueUses;
    UVFF(const llvm::Instruction *Inst,
         map<IFDSUninitializedVariables::n_t,
             set<IFDSUninitializedVariables::d_t>> &UVU)
        : Inst(Inst), UndefValueUses(UVU) {}
    set<IFDSUninitializedVariables::d_t>
    computeTargets(IFDSUninitializedVariables::d_t Source) override {
      for (const auto &Operand : Inst->operands()) {
        const llvm::UndefValue *Undef =
            llvm::dyn_cast<llvm::UndefValue>(Operand);
        if (Operand == Source || Operand == Undef) {
          //----------------------------------------------------------------
          // It is not necessary and (from my point of view) not intended to
          // report a leak on EVERY kind of instruction.
          // For some of them (e.g. gep, bitcast, ...) propagating the dataflow
          // facts may be enough
          //----------------------------------------------------------------
          if (!llvm::isa<llvm::GetElementPtrInst>(Inst) &&
              !llvm::isa<llvm::CastInst>(Inst) &&
              !llvm::isa<llvm::PHINode>(Inst)) {
            UndefValueUses[Inst].insert(Operand);
          }
          return {Source, Inst};
        }
      }
      return {Source};
    }
  };
  return make_shared<UVFF>(Curr, UndefValueUses);

  // otherwise we do not care and nothing changes
  return Identity<IFDSUninitializedVariables::d_t>::getInstance();
}

shared_ptr<FlowFunction<IFDSUninitializedVariables::d_t>>
IFDSUninitializedVariables::getCallFlowFunction(
    IFDSUninitializedVariables::n_t CallStmt,
    IFDSUninitializedVariables::f_t DestFun) {
  if (llvm::isa<llvm::CallInst>(CallStmt) ||
      llvm::isa<llvm::InvokeInst>(CallStmt)) {
    llvm::ImmutableCallSite CallSite(CallStmt);
    struct UVFF : FlowFunction<IFDSUninitializedVariables::d_t> {
      const llvm::Function *DestFun;
      llvm::ImmutableCallSite CallSite;
      const llvm::Value *Zerovalue;
      vector<const llvm::Value *> Actuals;
      vector<const llvm::Value *> Formals;
      UVFF(const llvm::Function *DM, llvm::ImmutableCallSite CS,
           const llvm::Value *ZV)
          : DestFun(DM), CallSite(CS), Zerovalue(ZV) {
        // set up the actual parameters
        for (unsigned Idx = 0; Idx < CallSite.getNumArgOperands(); ++Idx) {
          Actuals.push_back(CallSite.getArgOperand(Idx));
        }
        // set up the formal parameters
        /*for (unsigned idx = 0; idx < destFun->arg_size(); ++idx) {
          formals.push_back(getNthFunctionArgument(destFun, idx));
        }*/
        for (const auto &Arg : DestFun->args()) {
          Formals.push_back(&Arg);
        }
      }

      set<IFDSUninitializedVariables::d_t>
      computeTargets(IFDSUninitializedVariables::d_t Source) override {
        // perform parameter passing
        if (Source != Zerovalue) {
          set<const llvm::Value *> Res;
          // do the mapping from actual to formal parameters
          // caution: the loop iterates from 0 to formals.size(),
          // rather than actuals.size() as we may have more actual
          // than formal arguments in case of C-style varargs
          for (unsigned Idx = 0; Idx < Formals.size(); ++Idx) {
            if (Source == Actuals[Idx]) {
              Res.insert(Formals[Idx]);
            }
          }
          return Res;
        } else {

          //--------------------------------------------------------------
          // Why not letting the normal FF generate the allocas?
          //--------------------------------------------------------------

          // on zerovalue -> gen all locals parameter
          /* set<const llvm::Value *> res;
          for (auto &BB : *destFun) {
            for (auto &inst : BB) {
              if (auto alloc = llvm::dyn_cast<llvm::AllocaInst>(&inst)) {
                // check if the allocated value is of a primitive type
                if (alloc->getAllocatedType()->isIntegerTy() ||
                    alloc->getAllocatedType()->isFloatingPointTy() ||
                    alloc->getAllocatedType()->isPointerTy() ||
                    alloc->getAllocatedType()->isArrayTy()) {
                  res.insert(alloc);
                }
              } else {
                // check for instructions using undef value directly
                for (auto &operand : inst.operands()) {
                  if (llvm::isa<llvm::UndefValue>(&operand)) {
                    res.insert(&inst);
                  }
                }
              }
            }
          }
          return res;*/

          // propagate zero
          return {Source};
        }
      }
    };
    return make_shared<UVFF>(DestFun, CallSite, ZeroValue);
  }
  return Identity<IFDSUninitializedVariables::d_t>::getInstance();
}

shared_ptr<FlowFunction<IFDSUninitializedVariables::d_t>>
IFDSUninitializedVariables::getRetFlowFunction(
    IFDSUninitializedVariables::n_t CallSite,
    IFDSUninitializedVariables::f_t CalleeFun,
    IFDSUninitializedVariables::n_t ExitStmt,
    IFDSUninitializedVariables::n_t RetSite) {
  if (llvm::isa<llvm::CallInst>(CallSite) ||
      llvm::isa<llvm::InvokeInst>(CallSite)) {
    llvm::ImmutableCallSite CS(CallSite);
    struct UVFF : FlowFunction<IFDSUninitializedVariables::d_t> {
      llvm::ImmutableCallSite Call;
      const llvm::Instruction *Exit;
      UVFF(llvm::ImmutableCallSite C, const llvm::Instruction *E)
          : Call(C), Exit(E) {}
      set<IFDSUninitializedVariables::d_t>
      computeTargets(IFDSUninitializedVariables::d_t Source) override {
        // check if we return an uninitialized value
        set<IFDSUninitializedVariables::d_t> Ret;
        if (Exit->getNumOperands() > 0 && Exit->getOperand(0) == Source) {
          Ret.insert(Call.getInstruction());
        }
        //----------------------------------------------------------------------
        // Handle pointer/reference parameters
        //----------------------------------------------------------------------
        if (Call.getCalledFunction()) {
          unsigned I = 0;
          for (const auto &Arg : Call.getCalledFunction()->args()) {
            // auto arg = getNthFunctionArgument(call.getCalledFunction(), i);
            if (&Arg == Source && Arg.getType()->isPointerTy()) {
              Ret.insert(Call.getArgument(I));
            }
            I++;
          }
        }

        // kill all other facts
        return Ret;
      }
    };
    return make_shared<UVFF>(CS, ExitStmt);
  }
  // kill everything else
  return KillAll<IFDSUninitializedVariables::d_t>::getInstance();
}

shared_ptr<FlowFunction<IFDSUninitializedVariables::d_t>>
IFDSUninitializedVariables::getCallToRetFlowFunction(
    IFDSUninitializedVariables::n_t CallSite,
    IFDSUninitializedVariables::n_t RetSite,
    set<IFDSUninitializedVariables::f_t> Callees) {
  //----------------------------------------------------------------------
  // Handle pointer/reference parameters
  //----------------------------------------------------------------------
  if (llvm::isa<llvm::CallInst>(CallSite) ||
      llvm::isa<llvm::InvokeInst>(CallSite)) {
    llvm::ImmutableCallSite CS(CallSite);
    return make_shared<LambdaFlow<IFDSUninitializedVariables::d_t>>(
        [CS](IFDSUninitializedVariables::d_t Source)
            -> set<IFDSUninitializedVariables::d_t> {
          if (Source->getType()->isPointerTy()) {
            for (const auto &Arg : CS.args()) {
              if (Arg.get() == Source) {
                // do not propagate pointer arguments, since the function may
                // initialize them (would be much more precise with
                // field-sensitivity)
                return {};
              }
            }
          }
          return {Source};
        });
  }
  return Identity<IFDSUninitializedVariables::d_t>::getInstance();
}

shared_ptr<FlowFunction<IFDSUninitializedVariables::d_t>>
IFDSUninitializedVariables::getSummaryFlowFunction(
    IFDSUninitializedVariables::n_t CallStmt,
    IFDSUninitializedVariables::f_t DestFun) {
  return nullptr;
}

map<IFDSUninitializedVariables::n_t, set<IFDSUninitializedVariables::d_t>>
IFDSUninitializedVariables::initialSeeds() {
<<<<<<< HEAD
  auto &LG = lg::get();
  LOG_IF_ENABLE(BOOST_LOG_SEV(LG, DEBUG)
=======
  // auto &lg = lg::get();
  LOG_IF_ENABLE(BOOST_LOG_SEV(lg::get(), DEBUG)
>>>>>>> e81ba2c3
                << "IFDSUninitializedVariables::initialSeeds()");
  map<IFDSUninitializedVariables::n_t, set<IFDSUninitializedVariables::d_t>>
      SeedMap;
  for (const auto &EntryPoint : EntryPoints) {
    SeedMap.insert(
        make_pair(&ICF->getFunction(EntryPoint)->front().front(),
                  set<IFDSUninitializedVariables::d_t>({getZeroValue()})));
  }
  return SeedMap;
}

IFDSUninitializedVariables::d_t
IFDSUninitializedVariables::createZeroValue() const {
<<<<<<< HEAD
  auto &LG = lg::get();
  LOG_IF_ENABLE(BOOST_LOG_SEV(LG, DEBUG)
=======
  // auto &lg = lg::get();
  LOG_IF_ENABLE(BOOST_LOG_SEV(lg::get(), DEBUG)
>>>>>>> e81ba2c3
                << "IFDSUninitializedVariables::createZeroValue()");
  // create a special value to represent the zero value!
  return LLVMZeroValue::getInstance();
}

bool IFDSUninitializedVariables::isZeroValue(
    IFDSUninitializedVariables::d_t D) const {
  return LLVMZeroValue::getInstance()->isLLVMZeroValue(D);
}

void IFDSUninitializedVariables::printNode(
    ostream &OS, IFDSUninitializedVariables::n_t N) const {
  OS << llvmIRToShortString(N);
}

void IFDSUninitializedVariables::printDataFlowFact(
    ostream &OS, IFDSUninitializedVariables::d_t D) const {
  OS << llvmIRToShortString(D);
}

void IFDSUninitializedVariables::printFunction(
    ostream &OS, IFDSUninitializedVariables::f_t M) const {
  OS << M->getName().str();
}

void IFDSUninitializedVariables::emitTextReport(
    const SolverResults<IFDSUninitializedVariables::n_t,
                        IFDSUninitializedVariables::d_t, BinaryDomain> &SR,
    ostream &OS) {
  OS << "====================== IFDS-Uninitialized-Analysis Report "
        "======================\n";
  if (UndefValueUses.empty()) {
    OS << "No uses of uninitialized variables found by the analysis!\n";
  } else {
    if (!IRDB->debugInfoAvailable()) {
      // Emit only IR code, function name and module info
      OS << "\nWARNING: No Debug Info available - emiting results without "
            "source code mapping!\n";
      OS << "\nTotal uses of uninitialized IR Value's: "
         << UndefValueUses.size() << '\n';
      size_t Count = 0;
      for (const auto &User : UndefValueUses) {
        OS << "\n---------------------------------  " << ++Count
           << ". Use  ---------------------------------\n\n";
        OS << "At IR statement: ";
        printNode(OS, User.first);
        OS << "\n    in function: " << getFunctionNameFromIR(User.first);
        OS << "\n    in module  : " << getModuleIDFromIR(User.first) << "\n\n";
        for (const auto *UndefV : User.second) {
          OS << "   Uninit Value: ";
          printDataFlowFact(OS, UndefV);
          OS << '\n';
        }
      }
      OS << '\n';
    } else {
      auto UninitResults = aggregateResults();
      OS << "\nTotal uses of uninitialized variables: " << UninitResults.size()
         << '\n';
      size_t Count = 0;
      for (auto Res : UninitResults) {
        OS << "\n---------------------------------  " << ++Count
           << ". Use  ---------------------------------\n\n";
        Res.print(OS);
      }
    }
  }
}

std::vector<IFDSUninitializedVariables::UninitResult>
IFDSUninitializedVariables::aggregateResults() {
  std::vector<IFDSUninitializedVariables::UninitResult> Results;
  unsigned int LineNr = 0;

  unsigned int CurrLineNr = 0;
  size_t Count;
  UninitResult UR;
  for (const auto &User : UndefValueUses) {
    // new line nr idicates a new uninit use on source code level
    LineNr = getLineFromIR(User.first);
    if (CurrLineNr != LineNr) {
      CurrLineNr = LineNr;
      UninitResult NewUR;
      NewUR.line = LineNr;
      NewUR.func_name = getFunctionNameFromIR(User.first);
      NewUR.file_path = getFilePathFromIR(User.first);
      NewUR.src_code = getSrcCodeFromIR(User.first);
      if (!UR.empty()) {
        Results.push_back(UR);
      }
      UR = NewUR;
    }
    // add current IR trace
    UR.ir_trace[User.first] = User.second;
    // add (possibly) new variable names
    for (const auto *UndefV : User.second) {
      auto VarName = getVarNameFromIR(UndefV);
      if (!VarName.empty()) {
        UR.var_names.push_back(VarName);
      }
    }
  }
  if (!UR.empty()) {
    Results.push_back(UR);
  }
  return Results;
}

bool IFDSUninitializedVariables::UninitResult::empty() const {
  return line == 0;
}

void IFDSUninitializedVariables::UninitResult::print(std::ostream &OS) {
  OS << "Variable(s): ";
  if (!var_names.empty()) {
    for (size_t I = 0; I < var_names.size(); ++I) {
      OS << var_names[I];
      if (I < var_names.size() - 1) {
        OS << ", ";
      }
    }
    OS << '\n';
  }
  OS << "Line       : " << line << '\n';
  OS << "Source code: " << src_code << '\n';
  OS << "Function   : " << func_name << '\n';
  OS << "File       : " << file_path << '\n';
  OS << "\nCorresponding IR Statements and uninit. Values\n";
  if (!ir_trace.empty()) {
    for (const auto &Trace : ir_trace) {
      OS << "At IR Statement: " << llvmIRToString(Trace.first) << '\n';
      for (const auto *IRVal : Trace.second) {
        OS << "   Uninit Value: " << llvmIRToString(IRVal) << '\n';
      }
      // os << '\n';
    }
  }
}

const std::map<IFDSUninitializedVariables::n_t,
               std::set<IFDSUninitializedVariables::d_t>> &
IFDSUninitializedVariables::getAllUndefUses() const {
  return UndefValueUses;
}

} // namespace psr<|MERGE_RESOLUTION|>--- conflicted
+++ resolved
@@ -404,13 +404,7 @@
 
 map<IFDSUninitializedVariables::n_t, set<IFDSUninitializedVariables::d_t>>
 IFDSUninitializedVariables::initialSeeds() {
-<<<<<<< HEAD
-  auto &LG = lg::get();
-  LOG_IF_ENABLE(BOOST_LOG_SEV(LG, DEBUG)
-=======
-  // auto &lg = lg::get();
   LOG_IF_ENABLE(BOOST_LOG_SEV(lg::get(), DEBUG)
->>>>>>> e81ba2c3
                 << "IFDSUninitializedVariables::initialSeeds()");
   map<IFDSUninitializedVariables::n_t, set<IFDSUninitializedVariables::d_t>>
       SeedMap;
@@ -424,13 +418,7 @@
 
 IFDSUninitializedVariables::d_t
 IFDSUninitializedVariables::createZeroValue() const {
-<<<<<<< HEAD
-  auto &LG = lg::get();
-  LOG_IF_ENABLE(BOOST_LOG_SEV(LG, DEBUG)
-=======
-  // auto &lg = lg::get();
   LOG_IF_ENABLE(BOOST_LOG_SEV(lg::get(), DEBUG)
->>>>>>> e81ba2c3
                 << "IFDSUninitializedVariables::createZeroValue()");
   // create a special value to represent the zero value!
   return LLVMZeroValue::getInstance();
