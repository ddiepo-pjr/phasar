--- conflicted
+++ resolved
@@ -52,15 +52,8 @@
 }
 
 shared_ptr<FlowFunction<IFDSConstAnalysis::d_t>>
-<<<<<<< HEAD
 IFDSConstAnalysis::getNormalFlowFunction(IFDSConstAnalysis::n_t Curr,
                                          IFDSConstAnalysis::n_t Succ) {
-  auto &LG = lg::get();
-=======
-IFDSConstAnalysis::getNormalFlowFunction(IFDSConstAnalysis::n_t curr,
-                                         IFDSConstAnalysis::n_t succ) {
-  // auto &lg = lg::get();
->>>>>>> e81ba2c3
   // Check all store instructions.
   if (const auto *Store = llvm::dyn_cast<llvm::StoreInst>(Curr)) {
     // If the store instruction sets up or updates the vtable, i.e. value
@@ -87,11 +80,7 @@
               cxxDemangle(VTable->getName().str()).find("vtable") !=
                   string::npos) {
             LOG_IF_ENABLE(
-<<<<<<< HEAD
-                BOOST_LOG_SEV(LG, DEBUG)
-=======
                 BOOST_LOG_SEV(lg::get(), DEBUG)
->>>>>>> e81ba2c3
                 << "Store Instruction sets up or updates vtable - ignored!");
             return Identity<IFDSConstAnalysis::d_t>::getInstance();
           }
@@ -100,13 +89,8 @@
       }
       CEInst->deleteValue();
     } /* end vtable set-up instruction */
-<<<<<<< HEAD
     IFDSConstAnalysis::d_t PointerOp = Store->getPointerOperand();
-    LOG_IF_ENABLE(BOOST_LOG_SEV(LG, DEBUG)
-=======
-    IFDSConstAnalysis::d_t pointerOp = Store->getPointerOperand();
-    LOG_IF_ENABLE(BOOST_LOG_SEV(lg::get(), DEBUG)
->>>>>>> e81ba2c3
+    LOG_IF_ENABLE(BOOST_LOG_SEV(lg::get(), DEBUG)
                   << "Pointer operand of store Instruction: "
                   << llvmIRToString(PointerOp));
     set<IFDSConstAnalysis::d_t> PointsToSet = ptg.getPointsToSet(PointerOp);
@@ -117,15 +101,9 @@
     // generate data-flow facts of all alias that meet the 'context-relevant'
     // requirements! (see getContextRelevantPointsToSet function)
     // NOTE: The points-to set of value x also contains the value x itself!
-<<<<<<< HEAD
     for (const auto *Alias : PointsToSet) {
       if (isInitialized(Alias)) {
-        LOG_IF_ENABLE(BOOST_LOG_SEV(LG, DEBUG)
-=======
-    for (auto alias : pointsToSet) {
-      if (isInitialized(alias)) {
-        LOG_IF_ENABLE(BOOST_LOG_SEV(lg::get(), DEBUG)
->>>>>>> e81ba2c3
+        LOG_IF_ENABLE(BOOST_LOG_SEV(lg::get(), DEBUG)
                       << "Compute context-relevant points-to "
                          "information for the pointer operand.");
         return make_shared<
@@ -140,13 +118,8 @@
     // we mark only the pointer operand (to keep the Initialized set as
     // small as possible) as initialized by adding it to the Initialized set.
     // We do not generate any new data-flow facts at this point.
-<<<<<<< HEAD
     markAsInitialized(PointerOp);
-    LOG_IF_ENABLE(BOOST_LOG_SEV(LG, DEBUG)
-=======
-    markAsInitialized(pointerOp);
-    LOG_IF_ENABLE(BOOST_LOG_SEV(lg::get(), DEBUG)
->>>>>>> e81ba2c3
+    LOG_IF_ENABLE(BOOST_LOG_SEV(lg::get(), DEBUG)
                   << "Pointer operand marked as initialized!");
   } /* end store instruction */
 
@@ -155,21 +128,11 @@
 }
 
 shared_ptr<FlowFunction<IFDSConstAnalysis::d_t>>
-<<<<<<< HEAD
 IFDSConstAnalysis::getCallFlowFunction(IFDSConstAnalysis::n_t CallStmt,
                                        IFDSConstAnalysis::f_t DestFun) {
-  auto &LG = lg::get();
   // Handle one of the three llvm memory intrinsics (memcpy, memmove or memset)
   if (llvm::isa<llvm::MemIntrinsic>(CallStmt)) {
-    LOG_IF_ENABLE(BOOST_LOG_SEV(LG, DEBUG)
-=======
-IFDSConstAnalysis::getCallFlowFunction(IFDSConstAnalysis::n_t callStmt,
-                                       IFDSConstAnalysis::f_t destFun) {
-  // auto &lg = lg::get();
-  // Handle one of the three llvm memory intrinsics (memcpy, memmove or memset)
-  if (llvm::isa<llvm::MemIntrinsic>(callStmt)) {
-    LOG_IF_ENABLE(BOOST_LOG_SEV(lg::get(), DEBUG)
->>>>>>> e81ba2c3
+    LOG_IF_ENABLE(BOOST_LOG_SEV(lg::get(), DEBUG)
                   << "Call statement is a LLVM MemIntrinsic!");
     return KillAll<IFDSConstAnalysis::d_t>::getInstance();
   }
@@ -178,17 +141,10 @@
   if (llvm::isa<llvm::CallInst>(CallStmt) ||
       llvm::isa<llvm::InvokeInst>(CallStmt)) {
     // return KillAll<IFDSConstAnalysis::d_t>::getInstance();
-<<<<<<< HEAD
-    LOG_IF_ENABLE(BOOST_LOG_SEV(LG, DEBUG)
+    LOG_IF_ENABLE(BOOST_LOG_SEV(lg::get(), DEBUG)
                   << "Call statement: " << llvmIRToString(CallStmt));
-    LOG_IF_ENABLE(BOOST_LOG_SEV(LG, DEBUG)
+    LOG_IF_ENABLE(BOOST_LOG_SEV(lg::get(), DEBUG)
                   << "Destination method: " << DestFun->getName().str());
-=======
-    LOG_IF_ENABLE(BOOST_LOG_SEV(lg::get(), DEBUG)
-                  << "Call statement: " << llvmIRToString(callStmt));
-    LOG_IF_ENABLE(BOOST_LOG_SEV(lg::get(), DEBUG)
-                  << "Destination method: " << destFun->getName().str());
->>>>>>> e81ba2c3
     return make_shared<MapFactsToCallee>(
         llvm::ImmutableCallSite(CallStmt), DestFun,
         [](IFDSConstAnalysis::d_t Actual) {
@@ -220,33 +176,17 @@
 
 shared_ptr<FlowFunction<IFDSConstAnalysis::d_t>>
 IFDSConstAnalysis::getCallToRetFlowFunction(
-<<<<<<< HEAD
     IFDSConstAnalysis::n_t CallSite, IFDSConstAnalysis::n_t RetSite,
     set<IFDSConstAnalysis::f_t> Callees) {
-  auto &LG = lg::get();
   // Process the effects of a llvm memory intrinsic function.
   if (llvm::isa<llvm::MemIntrinsic>(CallSite)) {
     IFDSConstAnalysis::d_t PointerOp = CallSite->getOperand(0);
-    LOG_IF_ENABLE(BOOST_LOG_SEV(LG, DEBUG)
+    LOG_IF_ENABLE(BOOST_LOG_SEV(lg::get(), DEBUG)
                   << "Pointer Operand: " << llvmIRToString(PointerOp));
     set<IFDSConstAnalysis::d_t> PointsToSet = ptg.getPointsToSet(PointerOp);
     for (const auto *Alias : PointsToSet) {
       if (isInitialized(Alias)) {
-        LOG_IF_ENABLE(BOOST_LOG_SEV(LG, DEBUG)
-=======
-    IFDSConstAnalysis::n_t callSite, IFDSConstAnalysis::n_t retSite,
-    set<IFDSConstAnalysis::f_t> callees) {
-  // auto &lg = lg::get();
-  // Process the effects of a llvm memory intrinsic function.
-  if (llvm::isa<llvm::MemIntrinsic>(callSite)) {
-    IFDSConstAnalysis::d_t pointerOp = callSite->getOperand(0);
-    LOG_IF_ENABLE(BOOST_LOG_SEV(lg::get(), DEBUG)
-                  << "Pointer Operand: " << llvmIRToString(pointerOp));
-    set<IFDSConstAnalysis::d_t> pointsToSet = ptg.getPointsToSet(pointerOp);
-    for (auto alias : pointsToSet) {
-      if (isInitialized(alias)) {
-        LOG_IF_ENABLE(BOOST_LOG_SEV(lg::get(), DEBUG)
->>>>>>> e81ba2c3
+        LOG_IF_ENABLE(BOOST_LOG_SEV(lg::get(), DEBUG)
                       << "Compute context-relevant points-to "
                          "information of the pointer operand.");
         return make_shared<
@@ -257,13 +197,8 @@
                                             getZeroValue());
       }
     }
-<<<<<<< HEAD
     markAsInitialized(PointerOp);
-    LOG_IF_ENABLE(BOOST_LOG_SEV(LG, DEBUG)
-=======
-    markAsInitialized(pointerOp);
-    LOG_IF_ENABLE(BOOST_LOG_SEV(lg::get(), DEBUG)
->>>>>>> e81ba2c3
+    LOG_IF_ENABLE(BOOST_LOG_SEV(lg::get(), DEBUG)
                   << "Pointer operand marked as initialized!");
   }
 
@@ -289,13 +224,7 @@
 }
 
 IFDSConstAnalysis::d_t IFDSConstAnalysis::createZeroValue() const {
-<<<<<<< HEAD
-  auto &LG = lg::get();
-  LOG_IF_ENABLE(BOOST_LOG_SEV(LG, DEBUG)
-=======
-  // auto &lg = lg::get();
   LOG_IF_ENABLE(BOOST_LOG_SEV(lg::get(), DEBUG)
->>>>>>> e81ba2c3
                 << "IFDSConstAnalysis::createZeroValue()");
   // create a special value to represent the zero value!
   return LLVMZeroValue::getInstance();
@@ -320,21 +249,11 @@
 }
 
 void IFDSConstAnalysis::printInitMemoryLocations() {
-<<<<<<< HEAD
-  auto &LG = lg::get();
-  LOG_IF_ENABLE(
-      BOOST_LOG_SEV(LG, DEBUG)
-      << "Printing all initialized memory location (or one of its alias)");
-  for (const auto *Stmt : IFDSConstAnalysis::Initialized) {
-    LOG_IF_ENABLE(BOOST_LOG_SEV(LG, DEBUG) << llvmIRToString(Stmt));
-=======
-  // auto &lg = lg::get();
   LOG_IF_ENABLE(
       BOOST_LOG_SEV(lg::get(), DEBUG)
       << "Printing all initialized memory location (or one of its alias)");
-  for (auto stmt : IFDSConstAnalysis::Initialized) {
-    LOG_IF_ENABLE(BOOST_LOG_SEV(lg::get(), DEBUG) << llvmIRToString(stmt));
->>>>>>> e81ba2c3
+  for (const auto *Stmt : IFDSConstAnalysis::Initialized) {
+    LOG_IF_ENABLE(BOOST_LOG_SEV(lg::get(), DEBUG) << llvmIRToString(Stmt));
   }
 }
 
@@ -346,61 +265,32 @@
               PAMM_SEVERITY_LEVEL::Full);
   START_TIMER("Context-Relevant-PointsTo-Set Computation",
               PAMM_SEVERITY_LEVEL::Full);
-<<<<<<< HEAD
-  auto &LG = lg::get();
   set<IFDSConstAnalysis::d_t> ToGenerate;
   for (const auto *Alias : PointsToSet) {
-    LOG_IF_ENABLE(BOOST_LOG_SEV(LG, DEBUG)
+    LOG_IF_ENABLE(BOOST_LOG_SEV(lg::get(), DEBUG)
                   << "Alias: " << llvmIRToString(Alias));
     // Case (i + ii)
     if (const auto *I = llvm::dyn_cast<llvm::Instruction>(Alias)) {
       if (isAllocaInstOrHeapAllocaFunction(Alias)) {
         ToGenerate.insert(Alias);
-        LOG_IF_ENABLE(BOOST_LOG_SEV(LG, DEBUG)
+        LOG_IF_ENABLE(BOOST_LOG_SEV(lg::get(), DEBUG)
                       << "alloca inst will be generated as a new fact!");
       } else if (I->getFunction() == CurrentContext) {
         ToGenerate.insert(Alias);
-        LOG_IF_ENABLE(BOOST_LOG_SEV(LG, DEBUG)
-=======
-  // auto &lg = lg::get();
-  set<IFDSConstAnalysis::d_t> ToGenerate;
-  for (auto alias : PointsToSet) {
-    LOG_IF_ENABLE(BOOST_LOG_SEV(lg::get(), DEBUG)
-                  << "Alias: " << llvmIRToString(alias));
-    // Case (i + ii)
-    if (const llvm::Instruction *I = llvm::dyn_cast<llvm::Instruction>(alias)) {
-      if (isAllocaInstOrHeapAllocaFunction(alias)) {
-        ToGenerate.insert(alias);
-        LOG_IF_ENABLE(BOOST_LOG_SEV(lg::get(), DEBUG)
-                      << "alloca inst will be generated as a new fact!");
-      } else if (I->getFunction() == CurrentContext) {
-        ToGenerate.insert(alias);
-        LOG_IF_ENABLE(BOOST_LOG_SEV(lg::get(), DEBUG)
->>>>>>> e81ba2c3
+        LOG_IF_ENABLE(BOOST_LOG_SEV(lg::get(), DEBUG)
                       << "instruction within current function will "
                          "be generated as a new fact!");
       }
     } // Case (ii)
-<<<<<<< HEAD
     else if (llvm::isa<llvm::GlobalValue>(Alias)) {
       ToGenerate.insert(Alias);
-      LOG_IF_ENABLE(BOOST_LOG_SEV(LG, DEBUG)
-=======
-    else if (llvm::isa<llvm::GlobalValue>(alias)) {
-      ToGenerate.insert(alias);
       LOG_IF_ENABLE(BOOST_LOG_SEV(lg::get(), DEBUG)
->>>>>>> e81ba2c3
                     << "global variable will be generated as a new fact!");
     } // Case (iii)
     else if (const auto *A = llvm::dyn_cast<llvm::Argument>(Alias)) {
       if (A->getParent() == CurrentContext) {
-<<<<<<< HEAD
         ToGenerate.insert(Alias);
-        LOG_IF_ENABLE(BOOST_LOG_SEV(LG, DEBUG)
-=======
-        ToGenerate.insert(alias);
-        LOG_IF_ENABLE(BOOST_LOG_SEV(lg::get(), DEBUG)
->>>>>>> e81ba2c3
+        LOG_IF_ENABLE(BOOST_LOG_SEV(lg::get(), DEBUG)
                       << "formal argument will be generated as a new fact!");
       }
     } // ignore everything else
