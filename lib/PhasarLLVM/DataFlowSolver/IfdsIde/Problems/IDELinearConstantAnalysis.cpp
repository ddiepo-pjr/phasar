--- conflicted
+++ resolved
@@ -330,54 +330,28 @@
 
 shared_ptr<EdgeFunction<IDELinearConstantAnalysis::l_t>>
 IDELinearConstantAnalysis::getNormalEdgeFunction(
-<<<<<<< HEAD
     IDELinearConstantAnalysis::n_t Curr,
     IDELinearConstantAnalysis::d_t CurrNode,
     IDELinearConstantAnalysis::n_t Succ,
     IDELinearConstantAnalysis::d_t SuccNode) {
-  auto &LG = lg::get();
   // Initialize global variables at entry point
   if (!isZeroValue(CurrNode) && ICF->isStartPoint(Curr) &&
       isEntryPoint(ICF->getFunctionOf(Curr)->getName().str()) &&
       llvm::isa<llvm::GlobalVariable>(CurrNode) && CurrNode == SuccNode) {
-    LOG_IF_ENABLE(BOOST_LOG_SEV(LG, DEBUG)
-                  << "Case: Intialize global variable at entry point.");
-    LOG_IF_ENABLE(BOOST_LOG_SEV(LG, DEBUG) << ' ');
-    const auto *GV = llvm::dyn_cast<llvm::GlobalVariable>(CurrNode);
-    const auto *CI = llvm::dyn_cast<llvm::ConstantInt>(GV->getInitializer());
-=======
-    IDELinearConstantAnalysis::n_t curr,
-    IDELinearConstantAnalysis::d_t currNode,
-    IDELinearConstantAnalysis::n_t succ,
-    IDELinearConstantAnalysis::d_t succNode) {
-  // auto &lg = lg::get();
-  // Initialize global variables at entry point
-  if (!isZeroValue(currNode) && ICF->isStartPoint(curr) &&
-      isEntryPoint(ICF->getFunctionOf(curr)->getName().str()) &&
-      llvm::isa<llvm::GlobalVariable>(currNode) && currNode == succNode) {
     LOG_IF_ENABLE(BOOST_LOG_SEV(lg::get(), DEBUG)
                   << "Case: Intialize global variable at entry point.");
     LOG_IF_ENABLE(BOOST_LOG_SEV(lg::get(), DEBUG) << ' ');
-    auto GV = llvm::dyn_cast<llvm::GlobalVariable>(currNode);
-    auto CI = llvm::dyn_cast<llvm::ConstantInt>(GV->getInitializer());
->>>>>>> e81ba2c3
+    const auto *GV = llvm::dyn_cast<llvm::GlobalVariable>(CurrNode);
+    const auto *CI = llvm::dyn_cast<llvm::ConstantInt>(GV->getInitializer());
     auto IntConst = CI->getSExtValue();
     return make_shared<IDELinearConstantAnalysis::GenConstant>(IntConst);
   }
 
-<<<<<<< HEAD
   // ALL_BOTTOM for zero value
   if ((isZeroValue(CurrNode) && isZeroValue(SuccNode)) ||
       (llvm::isa<llvm::AllocaInst>(Curr) && isZeroValue(CurrNode))) {
-    LOG_IF_ENABLE(BOOST_LOG_SEV(LG, DEBUG) << "Case: Zero value.");
-    LOG_IF_ENABLE(BOOST_LOG_SEV(LG, DEBUG) << ' ');
-=======
-  // All_Bottom for zero value
-  if ((isZeroValue(currNode) && isZeroValue(succNode)) ||
-      (llvm::isa<llvm::AllocaInst>(curr) && isZeroValue(currNode))) {
     LOG_IF_ENABLE(BOOST_LOG_SEV(lg::get(), DEBUG) << "Case: Zero value.");
     LOG_IF_ENABLE(BOOST_LOG_SEV(lg::get(), DEBUG) << ' ');
->>>>>>> e81ba2c3
     return make_shared<AllBottom<IDELinearConstantAnalysis::l_t>>(
         IDELinearConstantAnalysis::BOTTOM);
   }
@@ -388,73 +362,41 @@
     IDELinearConstantAnalysis::d_t ValueOperand = Store->getValueOperand();
     if (PointerOperand == SuccNode) {
       // Case I: Storing a constant integer.
-<<<<<<< HEAD
       if (isZeroValue(CurrNode) && llvm::isa<llvm::ConstantInt>(ValueOperand)) {
-        LOG_IF_ENABLE(BOOST_LOG_SEV(LG, DEBUG)
-                      << "Case: Storing constant integer.");
-        LOG_IF_ENABLE(BOOST_LOG_SEV(LG, DEBUG) << ' ');
-        const auto *CI = llvm::dyn_cast<llvm::ConstantInt>(ValueOperand);
-=======
-      if (isZeroValue(currNode) && llvm::isa<llvm::ConstantInt>(valueOperand)) {
         LOG_IF_ENABLE(BOOST_LOG_SEV(lg::get(), DEBUG)
                       << "Case: Storing constant integer.");
         LOG_IF_ENABLE(BOOST_LOG_SEV(lg::get(), DEBUG) << ' ');
-        auto CI = llvm::dyn_cast<llvm::ConstantInt>(valueOperand);
->>>>>>> e81ba2c3
+        const auto *CI = llvm::dyn_cast<llvm::ConstantInt>(ValueOperand);
         auto IntConst = CI->getSExtValue();
         return make_shared<IDELinearConstantAnalysis::GenConstant>(IntConst);
       }
       // Case II: Storing an integer typed value.
-<<<<<<< HEAD
       if (CurrNode != SuccNode && ValueOperand->getType()->isIntegerTy()) {
-        LOG_IF_ENABLE(BOOST_LOG_SEV(LG, DEBUG)
-                      << "Case: Storing an integer typed value.");
-        LOG_IF_ENABLE(BOOST_LOG_SEV(LG, DEBUG) << ' ');
-=======
-      if (currNode != succNode && valueOperand->getType()->isIntegerTy()) {
         LOG_IF_ENABLE(BOOST_LOG_SEV(lg::get(), DEBUG)
                       << "Case: Storing an integer typed value.");
         LOG_IF_ENABLE(BOOST_LOG_SEV(lg::get(), DEBUG) << ' ');
->>>>>>> e81ba2c3
         return make_shared<IDELinearConstantAnalysis::LCAIdentity>();
       }
     }
   }
 
   // Check load instruction
-<<<<<<< HEAD
   if (const auto *Load = llvm::dyn_cast<llvm::LoadInst>(Curr)) {
     if (Load == SuccNode) {
-      LOG_IF_ENABLE(BOOST_LOG_SEV(LG, DEBUG)
-                    << "Case: Loading an integer typed value.");
-      LOG_IF_ENABLE(BOOST_LOG_SEV(LG, DEBUG) << ' ');
-=======
-  if (auto Load = llvm::dyn_cast<llvm::LoadInst>(curr)) {
-    if (Load == succNode) {
       LOG_IF_ENABLE(BOOST_LOG_SEV(lg::get(), DEBUG)
                     << "Case: Loading an integer typed value.");
       LOG_IF_ENABLE(BOOST_LOG_SEV(lg::get(), DEBUG) << ' ');
->>>>>>> e81ba2c3
       return make_shared<IDELinearConstantAnalysis::LCAIdentity>();
     }
   }
 
   // Check for binary operations add, sub, mul, udiv/sdiv and urem/srem
-<<<<<<< HEAD
   if (Curr == SuccNode && llvm::isa<llvm::BinaryOperator>(Curr)) {
-    LOG_IF_ENABLE(BOOST_LOG_SEV(LG, DEBUG) << "Case: Binary operation.");
-    LOG_IF_ENABLE(BOOST_LOG_SEV(LG, DEBUG) << ' ');
+    LOG_IF_ENABLE(BOOST_LOG_SEV(lg::get(), DEBUG) << "Case: Binary operation.");
+    LOG_IF_ENABLE(BOOST_LOG_SEV(lg::get(), DEBUG) << ' ');
     unsigned OP = Curr->getOpcode();
     auto *Lop = Curr->getOperand(0);
     auto *Rop = Curr->getOperand(1);
-=======
-  if (curr == succNode && llvm::isa<llvm::BinaryOperator>(curr)) {
-    LOG_IF_ENABLE(BOOST_LOG_SEV(lg::get(), DEBUG) << "Case: Binary operation.");
-    LOG_IF_ENABLE(BOOST_LOG_SEV(lg::get(), DEBUG) << ' ');
-    unsigned OP = curr->getOpcode();
-    auto lop = curr->getOperand(0);
-    auto rop = curr->getOperand(1);
->>>>>>> e81ba2c3
     // For non linear constant computation we propagate bottom
     if (CurrNode == ZeroValue && !llvm::isa<llvm::ConstantInt>(Lop) &&
         !llvm::isa<llvm::ConstantInt>(Rop)) {
@@ -466,13 +408,8 @@
     }
   }
 
-<<<<<<< HEAD
-  LOG_IF_ENABLE(BOOST_LOG_SEV(LG, DEBUG) << "Case: Edge identity.");
-  LOG_IF_ENABLE(BOOST_LOG_SEV(LG, DEBUG) << ' ');
-=======
   LOG_IF_ENABLE(BOOST_LOG_SEV(lg::get(), DEBUG) << "Case: Edge identity.");
   LOG_IF_ENABLE(BOOST_LOG_SEV(lg::get(), DEBUG) << ' ');
->>>>>>> e81ba2c3
   return EdgeIdentity<IDELinearConstantAnalysis::l_t>::getInstance();
 }
 
@@ -700,19 +637,7 @@
       lop(Lop), rop(Rop), currNode(CurrNode) {}
 
 IDELinearConstantAnalysis::l_t IDELinearConstantAnalysis::BinOp::computeTarget(
-<<<<<<< HEAD
     IDELinearConstantAnalysis::l_t Source) {
-  auto &LG = lg::get();
-  LOG_IF_ENABLE(BOOST_LOG_SEV(LG, DEBUG)
-                << "Left Op   : " << llvmIRToString(lop));
-  LOG_IF_ENABLE(BOOST_LOG_SEV(LG, DEBUG)
-                << "Right Op  : " << llvmIRToString(rop));
-  LOG_IF_ENABLE(BOOST_LOG_SEV(LG, DEBUG)
-                << "Curr Node : " << llvmIRToString(currNode));
-  LOG_IF_ENABLE(BOOST_LOG_SEV(LG, DEBUG) << ' ');
-=======
-    IDELinearConstantAnalysis::l_t source) {
-  // auto &lg = lg::get();
   LOG_IF_ENABLE(BOOST_LOG_SEV(lg::get(), DEBUG)
                 << "Left Op   : " << llvmIRToString(lop));
   LOG_IF_ENABLE(BOOST_LOG_SEV(lg::get(), DEBUG)
@@ -720,7 +645,6 @@
   LOG_IF_ENABLE(BOOST_LOG_SEV(lg::get(), DEBUG)
                 << "Curr Node : " << llvmIRToString(currNode));
   LOG_IF_ENABLE(BOOST_LOG_SEV(lg::get(), DEBUG) << ' ');
->>>>>>> e81ba2c3
 
   if (LLVMZeroValue::getInstance()->isLLVMZeroValue(currNode) &&
       llvm::isa<llvm::ConstantInt>(lop) && llvm::isa<llvm::ConstantInt>(rop)) {
@@ -863,18 +787,10 @@
     break;
 
   default:
-<<<<<<< HEAD
-    auto &LG = lg::get();
-    LOG_IF_ENABLE(BOOST_LOG_SEV(LG, DEBUG) << "Operation not supported by "
-                                              "IDELinearConstantAnalysis::"
-                                              "executeBinOperation()");
-=======
-    // auto &lg = lg::get();
     LOG_IF_ENABLE(BOOST_LOG_SEV(lg::get(), DEBUG)
                   << "Operation not supported by "
                      "IDELinearConstantAnalysis::"
                      "executeBinOperation()");
->>>>>>> e81ba2c3
     break;
   }
   return Res;
