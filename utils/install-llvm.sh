--- conflicted
+++ resolved
@@ -8,37 +8,14 @@
 re_llvm_release="^llvmorg-[0-9]+\.[0-9]+\.[0-9]+$"
 
 num_cores=${1}
-<<<<<<< HEAD
-readonly build_dir="${2}"
-readonly dest_dir="${3}"
-readonly llvm_release="${4}"
-=======
 dest_dir="${2}"
 llvm_release="${3}"
->>>>>>> 5d10bc3f
 
 if [ "$#" -ne 3 ] || ! [[ "$num_cores" =~ ${re_number} ]] || ! [[ "${llvm_release}" =~ ${re_llvm_release} ]]; then
     echo "usage: <prog> <# cores> <install dir> <LLVM release (e.g. 'llvmorg-9.0.0')>" >&2
 	exit 1
 fi
 
-<<<<<<< HEAD
-readonly llvm_version=${llvm_release##*-} # i.e. 10.0.0, if llvm_release is "llvmorg-10.0.0"
-readonly llvm_major_rev=${llvm_version%%.*}  # i.e. 10, if llvm_release is "llvmorg-10.0.0"
-
-function addLibraryPath {
-   #libclang.so.<major rev> has been part of LLVM for a while, and we expect it to stick around -- so this should work for checking to make sure the library is available.
-   if ! ldconfig -p |grep -q libclang.so.${llvm_major_rev}; then 
-       echo "libLLVM-${llvm_major_rev}.so not found in ldconfig. Trying to add it."; 
-       echo "${dest_dir}/lib" | sudo tee /etc/ld.so.conf.d/llvm-${llvm_version}.conf > /dev/null
-       sudo ldconfig
-       ldconfig -p |grep -q libclang.so.${llvm_major_rev} && echo "done." || echo "WARNING: Failed to add LLVM library path"
-   fi
-}
-
-
-=======
->>>>>>> 5d10bc3f
 if [ -x ${dest_dir}/bin/llvm-config ]; then
    version=`${dest_dir}/bin/llvm-config --version`
    echo "Found LLVM ${version} already installed at ${dest_dir}."
@@ -64,11 +41,6 @@
 
 echo "Installing LLVM to ${dest_dir}"
 sudo cmake -DCMAKE_INSTALL_PREFIX=${dest_dir} -P cmake_install.cmake
-<<<<<<< HEAD
-
-addLibraryPath
-=======
 sudo ldconfig
 rm -rf ${tmp_dir}
->>>>>>> 5d10bc3f
 echo "Installed LLVM successfully."