--- conflicted
+++ resolved
@@ -352,11 +352,6 @@
   for (auto& entry : irdb.globals) {
   	db.insertGlobalVariableModuleDefinition(entry.first, entry.second);
   }
-  for (auto& entry : irdb.ptgs) {
-//    insertPointsToGraphs(irdb.functions.at(entry.first), entry.first, entry.second.get());
-//    entry.second.get()->print();
-      db << *(entry.second);
-  }
 }
 
 void operator>>(DBConn& db, const ProjectIRCompiledDB& irdb) {}
@@ -437,7 +432,16 @@
 void operator<<(DBConn& db, const PointsToGraph& PTG) {
 	UNRECOVERABLE_CXX_ERROR_COND(db.isSynchronized(), "DBConn not synchronized with an ProjectIRCompiledDB object!");
 	static PHSStringConverter converter(*db.IRDB);
-<<<<<<< HEAD
+  typedef boost::graph_traits<PointsToGraph::graph_t>::vertex_iterator vertex_iterator_t;
+  for (pair<vertex_iterator_t, vertex_iterator_t> vp = boost::vertices(PTG.ptg); vp.first != vp.second; ++vp.first) {
+    PTG.ptg[*vp.first].value->dump();
+    string hsstringrep = converter.PToHStoreStringRep(PTG.ptg[*vp.first].value);
+    cout << "HSStringRep: " << hsstringrep << "\n";
+    cout << "Re converted\n";
+    converter.HStoreStringRepToP(hsstringrep)->dump();
+    cout << "\n\n";
+  }
+	cout << "writing points-to graph into hexastore\n";
 	cout << "writing points-to graph of function ";
   for (const auto& fname : PTG.merge_stack) {
     cout << fname << " ";
@@ -464,18 +468,6 @@
   cout << "\n";
   PTG.print();
   cout << "\n\n\n";
-=======
-  typedef boost::graph_traits<PointsToGraph::graph_t>::vertex_iterator vertex_iterator_t;
-  for (pair<vertex_iterator_t, vertex_iterator_t> vp = boost::vertices(PTG.ptg); vp.first != vp.second; ++vp.first) {      
-    PTG.ptg[*vp.first].value->dump();
-    string hsstringrep = converter.PToHStoreStringRep(PTG.ptg[*vp.first].value);
-    cout << "HSStringRep: " << hsstringrep << "\n";
-    cout << "Re converted\n";
-    converter.HStoreStringRepToP(hsstringrep)->dump();
-    cout << "\n\n";
-  }
-	cout << "writing points-to graph into hexastore\n";
->>>>>>> cb2d0471
 }
 
 void operator>>(DBConn& db, const PointsToGraph& PTG) {
