--- conflicted
+++ resolved
@@ -28,8 +28,7 @@
     {WalkerStrategy::DeclaredType, "DeclaredType"},
     {WalkerStrategy::Pointer, "Pointer"}};
 
-ostream &operator<<(ostream &os, const WalkerStrategy W)
-{
+ostream &operator<<(ostream &os, const WalkerStrategy W) {
   return os << WalkerStrategyToString.at(W);
 }
 
@@ -45,8 +44,7 @@
     {ResolveStrategy::TA, "TA"},
     {ResolveStrategy::OTF, "OTF"}};
 
-ostream &operator<<(ostream &os, const ResolveStrategy R)
-{
+ostream &operator<<(ostream &os, const ResolveStrategy R) {
   return os << ResolveStrategyToString.at(R);
 }
 
@@ -64,8 +62,7 @@
 LLVMBasedICFG::LLVMBasedICFG(LLVMTypeHierarchy &STH, ProjectIRDB &IRDB,
                              WalkerStrategy WS, ResolveStrategy RS,
                              const vector<string> &EntryPoints)
-    : W(WS), R(RS), CH(STH), IRDB(IRDB)
-{
+    : W(WS), R(RS), CH(STH), IRDB(IRDB) {
   auto &lg = lg::get();
   BOOST_LOG_SEV(lg, INFO) << "Starting call graph construction using "
                              "WalkerStrategy: "
@@ -73,8 +70,7 @@
                           << " and "
                              "ResolveStragegy: "
                           << R;
-  for (auto &EntryPoint : EntryPoints)
-  {
+  for (auto &EntryPoint : EntryPoints) {
     llvm::Function *F = IRDB.getFunction(EntryPoint);
     if (F == nullptr)
       throw ios_base::failure(
@@ -92,8 +88,7 @@
 LLVMBasedICFG::LLVMBasedICFG(LLVMTypeHierarchy &STH, ProjectIRDB &IRDB,
                              const llvm::Module &M, WalkerStrategy WS,
                              ResolveStrategy RS, vector<string> EntryPoints)
-    : W(WS), R(RS), CH(STH), IRDB(IRDB)
-{
+    : W(WS), R(RS), CH(STH), IRDB(IRDB) {
   auto &lg = lg::get();
   BOOST_LOG_SEV(lg, INFO) << "Starting call graph construction using "
                              "WalkerStrategy: "
@@ -101,18 +96,14 @@
                           << " and "
                              "ResolveStragegy: "
                           << R;
-  if (EntryPoints.empty())
-  {
-    for (auto &F : M)
-    {
+  if (EntryPoints.empty()) {
+    for (auto &F : M) {
       EntryPoints.push_back(F.getName().str());
     }
   }
-  for (auto &EntryPoint : EntryPoints)
-  {
+  for (auto &EntryPoint : EntryPoints) {
     llvm::Function *F = M.getFunction(EntryPoint);
-    if (F && !F->isDeclaration())
-    {
+    if (F && !F->isDeclaration()) {
       PointsToGraph &ptg = *IRDB.getPointsToGraph(EntryPoint);
       WholeModulePTG.mergeWith(ptg, F);
       Walker.at(W)(this, F);
@@ -121,63 +112,47 @@
   BOOST_LOG_SEV(lg, INFO) << "Call graph has been constructed";
 }
 
-void LLVMBasedICFG::resolveIndirectCallWalkerSimple(const llvm::Function *F)
-{
+void LLVMBasedICFG::resolveIndirectCallWalkerSimple(const llvm::Function *F) {
   auto &lg = lg::get();
   BOOST_LOG_SEV(lg, DEBUG) << "Walking in function: " << F->getName().str();
   // do not analyze functions more than once (this also acts as recursion
   // detection)
-  if (VisitedFunctions.count(F) || F->isDeclaration())
-  {
+  if (VisitedFunctions.count(F) || F->isDeclaration()) {
     return;
   }
   VisitedFunctions.insert(F);
   // add a node for function F to the call graph (if not present already)
-  if (!function_vertex_map.count(F->getName().str()))
-  {
+  if (!function_vertex_map.count(F->getName().str())) {
     function_vertex_map[F->getName().str()] = boost::add_vertex(cg);
     cg[function_vertex_map[F->getName().str()]] = VertexProperties(F);
   }
   for (llvm::const_inst_iterator I = inst_begin(F), E = inst_end(F); I != E;
-       ++I)
-  {
+       ++I) {
     const llvm::Instruction &Inst = *I;
-    if (llvm::isa<llvm::CallInst>(Inst) || llvm::isa<llvm::InvokeInst>(Inst))
-    {
+    if (llvm::isa<llvm::CallInst>(Inst) || llvm::isa<llvm::InvokeInst>(Inst)) {
       CallStack.push_back(&Inst);
       llvm::ImmutableCallSite cs(&Inst);
       set<const llvm::Function *> possible_targets;
       // check if function call can be resolved statically
-      if (cs.getCalledFunction() != nullptr)
-      {
+      if (cs.getCalledFunction() != nullptr) {
         possible_targets.insert(cs.getCalledFunction());
         BOOST_LOG_SEV(lg, DEBUG) << "Found static call-site: "
                                  << llvmIRToString(cs.getInstruction());
-      }
-      else
-      { // the function call must be resolved dynamically
+      } else { // the function call must be resolved dynamically
         BOOST_LOG_SEV(lg, DEBUG) << "Found dynamic call-site: "
                                  << llvmIRToString(cs.getInstruction());
         // call the resolve routine
         set<string> possible_target_names = Resolver.at(R)(this, cs);
-<<<<<<< HEAD
         for (auto &possible_target_name : possible_target_names) {
           if (IRDB.getFunction(possible_target_name)) {
             possible_targets.insert(IRDB.getFunction(possible_target_name));
           }
-=======
-        for (auto &possible_target_name : possible_target_names)
-        {
-          possible_targets.insert(IRDB.getFunction(possible_target_name));
->>>>>>> a9cf728e
         }
       }
       BOOST_LOG_SEV(lg, DEBUG)
           << "Found " << possible_targets.size() << " possible target(s)";
-      for (auto possible_target : possible_targets)
-      {
-        if (!function_vertex_map.count(possible_target->getName().str()))
-        {
+      for (auto possible_target : possible_targets) {
+        if (!function_vertex_map.count(possible_target->getName().str())) {
           function_vertex_map[possible_target->getName().str()] =
               boost::add_vertex(cg);
           cg[function_vertex_map[possible_target->getName().str()]] =
@@ -189,8 +164,7 @@
                         EdgeProperties(cs.getInstruction()), cg);
       }
       // continue resolving
-      for (auto possible_target : possible_targets)
-      {
+      for (auto possible_target : possible_targets) {
         resolveIndirectCallWalkerSimple(possible_target);
       }
       CallStack.pop_back();
@@ -200,19 +174,16 @@
 
 void LLVMBasedICFG::resolveIndirectCallWalkerTypeAnalysis(
     const llvm::Function *F,
-    function<set<string>(llvm::ImmutableCallSite CS)> R, bool useVTA)
-{
+    function<set<string>(llvm::ImmutableCallSite CS)> R, bool useVTA) {
   throw runtime_error("Not implemented yet!");
 }
 
 void LLVMBasedICFG::resolveIndirectCallWalkerPointerAnalysis(
-    const llvm::Function *F)
-{
+    const llvm::Function *F) {
   auto &lg = lg::get();
   // do not analyze functions more than once (this also acts as recursion
   // detection)
-  if (VisitedFunctions.count(F) || F->isDeclaration())
-  {
+  if (VisitedFunctions.count(F) || F->isDeclaration()) {
     BOOST_LOG_SEV(lg, DEBUG) << "Function already visited or only declaration: "
                              << F->getName().str();
     return;
@@ -220,67 +191,52 @@
   BOOST_LOG_SEV(lg, DEBUG) << "Walking in function: " << F->getName().str();
   VisitedFunctions.insert(F);
   // add a node for function F to the call graph (if not present already)
-  if (!function_vertex_map.count(F->getName().str()))
-  {
+  if (!function_vertex_map.count(F->getName().str())) {
     function_vertex_map[F->getName().str()] = boost::add_vertex(cg);
     cg[function_vertex_map[F->getName().str()]] =
         VertexProperties(F, F->isDeclaration());
   }
   for (llvm::const_inst_iterator I = inst_begin(F), E = inst_end(F); I != E;
-       ++I)
-  {
+       ++I) {
     const llvm::Instruction &Inst = *I;
-    if (llvm::isa<llvm::CallInst>(Inst) || llvm::isa<llvm::InvokeInst>(Inst))
-    {
+    if (llvm::isa<llvm::CallInst>(Inst) || llvm::isa<llvm::InvokeInst>(Inst)) {
       CallStack.push_back(&Inst);
       llvm::ImmutableCallSite cs(&Inst);
       set<const llvm::Function *> possible_targets;
       // function can be resolved statically
-      if (cs.getCalledFunction() != nullptr)
-      {
+      if (cs.getCalledFunction() != nullptr) {
         BOOST_LOG_SEV(lg, DEBUG) << "Found static call-site: "
                                  << llvmIRToString(cs.getInstruction());
         possible_targets.insert(cs.getCalledFunction());
-      }
-      else
-      {
+      } else {
         // we have to resolve the called function ourselves using the accessible
         // points-to information
         BOOST_LOG_SEV(lg, DEBUG) << "Found dynamic call-site: "
                                  << llvmIRToString(cs.getInstruction());
         // call the resolve routine
         set<string> possible_target_names = Resolver.at(R)(this, cs);
-<<<<<<< HEAD
         for (auto &possible_target_name : possible_target_names) {
           if (IRDB.getFunction(possible_target_name)) {
             possible_targets.insert(IRDB.getFunction(possible_target_name));
           }
-=======
-        for (auto &possible_target_name : possible_target_names)
-        {
-          possible_targets.insert(IRDB.getFunction(possible_target_name));
->>>>>>> a9cf728e
         }
       }
       BOOST_LOG_SEV(lg, DEBUG)
           << "Found " << possible_targets.size() << " possible target(s):";
-      for (auto possible_target : possible_targets)
-      {
+      for (auto possible_target : possible_targets) {
         BOOST_LOG_SEV(lg, DEBUG)
             << "Target name: " << possible_target->getName().str();
         // Do the merge of the points-to graphs for all possible targets, but
         // only if they are available
         if (!F->getParent()
                  ->getFunction(possible_target->getName().str())
-                 ->isDeclaration())
-        {
+                 ->isDeclaration()) {
           PointsToGraph &callee_ptg =
               *IRDB.getPointsToGraph(possible_target->getName().str());
           WholeModulePTG.mergeWith(callee_ptg, cs, possible_target);
         }
         // add into boost graph
-        if (!function_vertex_map.count(possible_target->getName().str()))
-        {
+        if (!function_vertex_map.count(possible_target->getName().str())) {
           function_vertex_map[possible_target->getName().str()] =
               boost::add_vertex(cg);
           cg[function_vertex_map[possible_target->getName().str()]] =
@@ -292,8 +248,7 @@
                         EdgeProperties(cs.getInstruction()), cg);
       }
       // continue resolving recursively
-      for (auto possible_target : possible_targets)
-      {
+      for (auto possible_target : possible_targets) {
         resolveIndirectCallWalkerPointerAnalysis(possible_target);
       }
       CallStack.pop_back();
@@ -301,14 +256,12 @@
   }
 }
 
-set<string> LLVMBasedICFG::resolveIndirectCallOTF(llvm::ImmutableCallSite CS)
-{
+set<string> LLVMBasedICFG::resolveIndirectCallOTF(llvm::ImmutableCallSite CS) {
   auto &lg = lg::get();
   BOOST_LOG_SEV(lg, DEBUG) << "Resolve indirect call";
   set<string> possible_call_targets;
   // check if we have a virtual call-site
-  if (isVirtualFunctionCall(CS))
-  {
+  if (isVirtualFunctionCall(CS)) {
     BOOST_LOG_SEV(lg, DEBUG)
         << "Call virtual function: " << llvmIRToString(CS.getInstruction());
     // deal with a virtual member function
@@ -324,8 +277,7 @@
     const llvm::Value *receiver = CS.getArgOperand(0);
     const llvm::StructType *receiver_type = llvm::dyn_cast<llvm::StructType>(
         receiver->getType()->getPointerElementType());
-    if (!receiver_type)
-    {
+    if (!receiver_type) {
       throw runtime_error("Receiver type is not a struct type!");
     }
     cout << "receiver type: " << receiver_type->getName().str() << endl;
@@ -335,22 +287,18 @@
         WholeModulePTG.computeTypesFromAllocationSites(alloc_sites);
     // Now we must check if we have found some allocated struct types
     set<const llvm::StructType *> possible_types;
-    for (auto type : possible_allocated_types)
-    {
+    for (auto type : possible_allocated_types) {
       auto element_type = type;
-      while (element_type->isPointerTy())
-      {
+      while (element_type->isPointerTy()) {
         element_type = element_type->getPointerElementType();
       }
-      if (auto struct_type = llvm::dyn_cast<llvm::StructType>(element_type))
-      {
+      if (auto struct_type = llvm::dyn_cast<llvm::StructType>(element_type)) {
         possible_types.insert(struct_type);
       }
     }
     // Check if we have found something, otherwise we must use a fallback
     // solution
-    if (possible_types.empty())
-    {
+    if (possible_types.empty()) {
       BOOST_LOG_SEV(lg, WARNING) << "Could not find any other possible type "
                                     "through allocation sites, using fall-back "
                                     "solution";
@@ -374,45 +322,34 @@
       // also insert all possible subtypes vtable entries
       auto fallback_type_names =
           CH.getTransitivelyReachableTypes(receiver_type_name);
-      for (auto &fallback_name : fallback_type_names)
-      {
+      for (auto &fallback_name : fallback_type_names) {
         possible_call_targets.insert(
             CH.getVTableEntry(fallback_name, vtable_index));
       }
-    }
-    else
-    {
+    } else {
       BOOST_LOG_SEV(lg, WARNING)
           << "Could find possible types through allocation sites";
-      for (auto type : possible_types)
-      {
+      for (auto type : possible_types) {
         possible_call_targets.insert(CH.getVTableEntry(
             debasify(type->getStructName().str()), vtable_index));
       }
     }
     BOOST_LOG_SEV(lg, DEBUG) << "Possible targets are:";
-    for (auto entry : possible_call_targets)
-    {
+    for (auto entry : possible_call_targets) {
       BOOST_LOG_SEV(lg, DEBUG) << entry;
     }
-  }
-  else
-  {
+  } else {
     // otherwise we have to deal with a function pointer
     // if we classified a member function call incorrectly as a function pointer
     // call, the following treatment is robust enough to handle it.
     BOOST_LOG_SEV(lg, DEBUG)
         << "Call function pointer: " << llvmIRToString(CS.getInstruction());
-    if (CS.getCalledValue()->getType()->isPointerTy())
-    {
+    if (CS.getCalledValue()->getType()->isPointerTy()) {
       if (const llvm::FunctionType *ftype = llvm::dyn_cast<llvm::FunctionType>(
-              CS.getCalledValue()->getType()->getPointerElementType()))
-      {
+              CS.getCalledValue()->getType()->getPointerElementType())) {
         ftype->dump();
-        for (auto f : IRDB.getAllFunctions())
-        {
-          if (matchesSignature(f, ftype))
-          {
+        for (auto f : IRDB.getAllFunctions()) {
+          if (matchesSignature(f, ftype)) {
             possible_call_targets.insert(f->getName().str());
           }
         }
@@ -422,53 +359,40 @@
   return possible_call_targets;
 }
 
-set<string> LLVMBasedICFG::resolveIndirectCallCHA(llvm::ImmutableCallSite CS)
-{
+set<string> LLVMBasedICFG::resolveIndirectCallCHA(llvm::ImmutableCallSite CS) {
   throw runtime_error("Not implemented yet!");
 }
 
-set<string> LLVMBasedICFG::resolveIndirectCallRTA(llvm::ImmutableCallSite CS)
-{
+set<string> LLVMBasedICFG::resolveIndirectCallRTA(llvm::ImmutableCallSite CS) {
   throw runtime_error("Not implemented yet!");
 }
 
-set<string> LLVMBasedICFG::resolveIndirectCallTA(llvm::ImmutableCallSite CS)
-{
+set<string> LLVMBasedICFG::resolveIndirectCallTA(llvm::ImmutableCallSite CS) {
   throw runtime_error("Not implemented yet!");
 }
 
-bool LLVMBasedICFG::isVirtualFunctionCall(llvm::ImmutableCallSite CS)
-{
-  if (CS.getNumArgOperands() > 0)
-  {
+bool LLVMBasedICFG::isVirtualFunctionCall(llvm::ImmutableCallSite CS) {
+  if (CS.getNumArgOperands() > 0) {
     const llvm::Value *V = CS.getArgOperand(0);
-    if (V->getType()->isPointerTy())
-    {
-      if (V->getType()->getPointerElementType()->isStructTy())
-      {
+    if (V->getType()->isPointerTy()) {
+      if (V->getType()->getPointerElementType()->isStructTy()) {
         string type_name =
             V->getType()->getPointerElementType()->getStructName();
         // get the type name and check if it has a virtual member function
-        if (CH.containsType(type_name) && CH.containsVTable(type_name))
-        {
+        if (CH.containsType(type_name) && CH.containsVTable(type_name)) {
           VTable vtbl = CH.getVTable(type_name);
-          for (const string &Fname : vtbl)
-          {
+          for (const string &Fname : vtbl) {
             const llvm::Function *F = IRDB.getFunction(Fname);
-            if (CS.getCalledValue()->getType()->isPointerTy())
-            {
+            if (CS.getCalledValue()->getType()->isPointerTy()) {
               if (matchesSignature(F, llvm::dyn_cast<llvm::FunctionType>(
                                           CS.getCalledValue()
                                               ->getType()
-                                              ->getPointerElementType())))
-              {
+                                              ->getPointerElementType()))) {
                 return true;
               }
             }
           }
-        }
-        else
-        {
+        } else {
           return false;
         }
       }
@@ -478,39 +402,30 @@
 }
 
 const llvm::Function *
-LLVMBasedICFG::getMethodOf(const llvm::Instruction *stmt)
-{
+LLVMBasedICFG::getMethodOf(const llvm::Instruction *stmt) {
   return stmt->getFunction();
 }
 
-const llvm::Function *LLVMBasedICFG::getMethod(const string &fun)
-{
+const llvm::Function *LLVMBasedICFG::getMethod(const string &fun) {
   return IRDB.getFunction(fun);
 }
 
 vector<const llvm::Instruction *>
-LLVMBasedICFG::getPredsOf(const llvm::Instruction *I)
-{
+LLVMBasedICFG::getPredsOf(const llvm::Instruction *I) {
   vector<const llvm::Instruction *> Preds;
-  if (I->getPrevNode())
-  {
+  if (I->getPrevNode()) {
     Preds.push_back(I->getPrevNode());
   }
   /*
    * If we do not have a predecessor yet, look for basic blocks which
    * lead to our instruction in question!
    */
-  if (Preds.empty())
-  {
-    for (auto &BB : *I->getFunction())
-    {
+  if (Preds.empty()) {
+    for (auto &BB : *I->getFunction()) {
       if (const llvm::TerminatorInst *T =
-              llvm::dyn_cast<llvm::TerminatorInst>(BB.getTerminator()))
-      {
-        for (auto successor : T->successors())
-        {
-          if (&*successor->begin() == I)
-          {
+              llvm::dyn_cast<llvm::TerminatorInst>(BB.getTerminator())) {
+        for (auto successor : T->successors()) {
+          if (&*successor->begin() == I) {
             Preds.push_back(T);
           }
         }
@@ -521,15 +436,12 @@
 }
 
 vector<const llvm::Instruction *>
-LLVMBasedICFG::getSuccsOf(const llvm::Instruction *I)
-{
+LLVMBasedICFG::getSuccsOf(const llvm::Instruction *I) {
   vector<const llvm::Instruction *> Successors;
   if (I->getNextNode())
     Successors.push_back(I->getNextNode());
-  if (const llvm::TerminatorInst *T = llvm::dyn_cast<llvm::TerminatorInst>(I))
-  {
-    for (auto successor : T->successors())
-    {
+  if (const llvm::TerminatorInst *T = llvm::dyn_cast<llvm::TerminatorInst>(I)) {
+    for (auto successor : T->successors()) {
       Successors.push_back(&*successor->begin());
     }
   }
@@ -537,16 +449,12 @@
 }
 
 vector<pair<const llvm::Instruction *, const llvm::Instruction *>>
-LLVMBasedICFG::getAllControlFlowEdges(const llvm::Function *fun)
-{
+LLVMBasedICFG::getAllControlFlowEdges(const llvm::Function *fun) {
   vector<pair<const llvm::Instruction *, const llvm::Instruction *>> Edges;
-  for (auto &BB : *fun)
-  {
-    for (auto &I : BB)
-    {
+  for (auto &BB : *fun) {
+    for (auto &I : BB) {
       auto Successors = getSuccsOf(&I);
-      for (auto Successor : Successors)
-      {
+      for (auto Successor : Successors) {
         Edges.push_back(make_pair(&I, Successor));
       }
     }
@@ -555,40 +463,30 @@
 }
 
 vector<const llvm::Instruction *>
-LLVMBasedICFG::getAllInstructionsOf(const llvm::Function *fun)
-{
+LLVMBasedICFG::getAllInstructionsOf(const llvm::Function *fun) {
   vector<const llvm::Instruction *> Instructions;
-  for (auto &BB : *fun)
-  {
-    for (auto &I : BB)
-    {
+  for (auto &BB : *fun) {
+    for (auto &I : BB) {
       Instructions.push_back(&I);
     }
   }
   return Instructions;
 }
 
-bool LLVMBasedICFG::isExitStmt(const llvm::Instruction *stmt)
-{
+bool LLVMBasedICFG::isExitStmt(const llvm::Instruction *stmt) {
   return llvm::isa<llvm::ReturnInst>(stmt);
 }
 
-bool LLVMBasedICFG::isStartPoint(const llvm::Instruction *stmt)
-{
+bool LLVMBasedICFG::isStartPoint(const llvm::Instruction *stmt) {
   return (stmt == &stmt->getFunction()->front().front());
 }
 
 bool LLVMBasedICFG::isFallThroughSuccessor(const llvm::Instruction *stmt,
-                                           const llvm::Instruction *succ)
-{
-  if (const llvm::BranchInst *B = llvm::dyn_cast<llvm::BranchInst>(succ))
-  {
-    if (B->isConditional())
-    {
+                                           const llvm::Instruction *succ) {
+  if (const llvm::BranchInst *B = llvm::dyn_cast<llvm::BranchInst>(succ)) {
+    if (B->isConditional()) {
       return &B->getSuccessor(1)->front() == succ;
-    }
-    else
-    {
+    } else {
       return &B->getSuccessor(0)->front() == succ;
     }
   }
@@ -596,15 +494,11 @@
 }
 
 bool LLVMBasedICFG::isBranchTarget(const llvm::Instruction *stmt,
-                                   const llvm::Instruction *succ)
-{
+                                   const llvm::Instruction *succ) {
   if (const llvm::TerminatorInst *T =
-          llvm::dyn_cast<llvm::TerminatorInst>(stmt))
-  {
-    for (auto successor : T->successors())
-    {
-      if (&*successor->begin() == succ)
-      {
+          llvm::dyn_cast<llvm::TerminatorInst>(stmt)) {
+    for (auto successor : T->successors()) {
+      if (&*successor->begin() == succ) {
         return true;
       }
     }
@@ -612,15 +506,14 @@
   return false;
 }
 
-string LLVMBasedICFG::getStatementId(const llvm::Instruction *stmt)
-{
-  return llvm::cast<llvm::MDString>(stmt->getMetadata(MetaDataKind)->getOperand(0))
+string LLVMBasedICFG::getStatementId(const llvm::Instruction *stmt) {
+  return llvm::cast<llvm::MDString>(
+             stmt->getMetadata(MetaDataKind)->getOperand(0))
       ->getString()
       .str();
 }
 
-string LLVMBasedICFG::getMethodName(const llvm::Function *fun)
-{
+string LLVMBasedICFG::getMethodName(const llvm::Function *fun) {
   return fun->getName().str();
 }
 
@@ -628,31 +521,24 @@
  * Returns all callee methods for a given call that might be called.
  */
 set<const llvm::Function *>
-LLVMBasedICFG::getCalleesOfCallAt(const llvm::Instruction *n)
-{
+LLVMBasedICFG::getCalleesOfCallAt(const llvm::Instruction *n) {
   auto &lg = lg::get();
-  if (llvm::isa<llvm::CallInst>(n) || llvm::isa<llvm::InvokeInst>(n))
-  {
+  if (llvm::isa<llvm::CallInst>(n) || llvm::isa<llvm::InvokeInst>(n)) {
     llvm::ImmutableCallSite CS(n);
     set<const llvm::Function *> Callees;
     string CallerName = CS->getFunction()->getName().str();
     out_edge_iterator ei, ei_end;
     for (boost::tie(ei, ei_end) =
              boost::out_edges(function_vertex_map[CallerName], cg);
-         ei != ei_end; ++ei)
-    {
+         ei != ei_end; ++ei) {
       auto source = boost::source(*ei, cg);
       auto edge = cg[*ei];
       auto target = boost::target(*ei, cg);
-      if (CS.getInstruction() == edge.callsite)
-      {
+      if (CS.getInstruction() == edge.callsite) {
         cout << "Name: " << cg[target].functionName << endl;
-        if (IRDB.getFunction(cg[target].functionName))
-        {
+        if (IRDB.getFunction(cg[target].functionName)) {
           Callees.insert(IRDB.getFunction(cg[target].functionName));
-        }
-        else
-        {
+        } else {
           // Either we have a special function called like glibc- or
           // llvm intrinsic functions or a function that is defined in
           // a thrid party library which we have no access to.
@@ -661,9 +547,7 @@
       }
     }
     return Callees;
-  }
-  else
-  {
+  } else {
     BOOST_LOG_SEV(lg, ERROR)
         << "Found instruction that is neither CallInst nor InvokeInst\n";
     return {};
@@ -674,14 +558,12 @@
  * Returns all caller statements/nodes of a given method.
  */
 set<const llvm::Instruction *>
-LLVMBasedICFG::getCallersOf(const llvm::Function *m)
-{
+LLVMBasedICFG::getCallersOf(const llvm::Function *m) {
   set<const llvm::Instruction *> CallersOf;
   in_edge_iterator ei, ei_end;
   for (boost::tie(ei, ei_end) =
            boost::in_edges(function_vertex_map[m->getName().str()], cg);
-       ei != ei_end; ++ei)
-  {
+       ei != ei_end; ++ei) {
     auto source = boost::source(*ei, cg);
     auto edge = cg[*ei];
     auto target = boost::target(*ei, cg);
@@ -694,14 +576,11 @@
  * Returns all call sites within a given method.
  */
 set<const llvm::Instruction *>
-LLVMBasedICFG::getCallsFromWithin(const llvm::Function *f)
-{
+LLVMBasedICFG::getCallsFromWithin(const llvm::Function *f) {
   set<const llvm::Instruction *> CallSites;
   for (llvm::const_inst_iterator I = llvm::inst_begin(f), E = llvm::inst_end(f);
-       I != E; ++I)
-  {
-    if (llvm::isa<llvm::CallInst>(*I) || llvm::isa<llvm::InvokeInst>(*I))
-    {
+       I != E; ++I) {
+    if (llvm::isa<llvm::CallInst>(*I) || llvm::isa<llvm::InvokeInst>(*I)) {
       CallSites.insert(&(*I));
     }
   }
@@ -713,22 +592,15 @@
  * more than one start point in case of a backward analysis.
  */
 set<const llvm::Instruction *>
-LLVMBasedICFG::getStartPointsOf(const llvm::Function *m)
-{
-  if (!m)
-  {
+LLVMBasedICFG::getStartPointsOf(const llvm::Function *m) {
+  if (!m) {
     return {};
   }
-  if (!m->isDeclaration())
-  {
+  if (!m->isDeclaration()) {
     return {&m->front().front()};
-  }
-  else if (!getStartPointsOf(getMethod(m->getName().str())).empty())
-  {
+  } else if (!getStartPointsOf(getMethod(m->getName().str())).empty()) {
     return getStartPointsOf(getMethod(m->getName().str()));
-  }
-  else
-  {
+  } else {
     auto &lg = lg::get();
     BOOST_LOG_SEV(lg, DEBUG)
         << "Could not get starting points of '" << m->getName().str()
@@ -738,14 +610,10 @@
 }
 
 set<const llvm::Instruction *>
-LLVMBasedICFG::getExitPointsOf(const llvm::Function *fun)
-{
-  if (!fun->isDeclaration())
-  {
+LLVMBasedICFG::getExitPointsOf(const llvm::Function *fun) {
+  if (!fun->isDeclaration()) {
     return {&fun->back().back()};
-  }
-  else
-  {
+  } else {
     auto &lg = lg::get();
     BOOST_LOG_SEV(lg, DEBUG)
         << "Could not get exit points of '" << fun->getName().str()
@@ -761,43 +629,33 @@
  * there can be many in case of exceptional flow.
  */
 set<const llvm::Instruction *>
-LLVMBasedICFG::getReturnSitesOfCallAt(const llvm::Instruction *n)
-{
+LLVMBasedICFG::getReturnSitesOfCallAt(const llvm::Instruction *n) {
   set<const llvm::Instruction *> ReturnSites;
-  if (auto Call = llvm::dyn_cast<llvm::CallInst>(n))
-  {
+  if (auto Call = llvm::dyn_cast<llvm::CallInst>(n)) {
     ReturnSites.insert(Call->getNextNode());
   }
-  if (auto Invoke = llvm::dyn_cast<llvm::InvokeInst>(n))
-  {
+  if (auto Invoke = llvm::dyn_cast<llvm::InvokeInst>(n)) {
     ReturnSites.insert(&Invoke->getNormalDest()->front());
     ReturnSites.insert(&Invoke->getUnwindDest()->front());
   }
   return ReturnSites;
 }
 
-bool LLVMBasedICFG::isCallStmt(const llvm::Instruction *stmt)
-{
+bool LLVMBasedICFG::isCallStmt(const llvm::Instruction *stmt) {
   return llvm::isa<llvm::CallInst>(stmt) || llvm::isa<llvm::InvokeInst>(stmt);
 }
 
 /**
  * Returns the set of all nodes that are neither call nor start nodes.
  */
-set<const llvm::Instruction *> LLVMBasedICFG::allNonCallStartNodes()
-{
+set<const llvm::Instruction *> LLVMBasedICFG::allNonCallStartNodes() {
   set<const llvm::Instruction *> NonCallStartNodes;
-  for (auto M : IRDB.getAllModules())
-  {
-    for (auto &F : *M)
-    {
-      for (auto &BB : F)
-      {
-        for (auto &I : BB)
-        {
+  for (auto M : IRDB.getAllModules()) {
+    for (auto &F : *M) {
+      for (auto &BB : F) {
+        for (auto &I : BB) {
           if ((!llvm::isa<llvm::CallInst>(&I)) &&
-              (!llvm::isa<llvm::InvokeInst>(&I)) && (!isStartPoint(&I)))
-          {
+              (!llvm::isa<llvm::InvokeInst>(&I)) && (!isStartPoint(&I))) {
             NonCallStartNodes.insert(&I);
           }
         }
@@ -808,22 +666,19 @@
 }
 
 vector<const llvm::Instruction *>
-LLVMBasedICFG::getAllInstructionsOfFunction(const string &name)
-{
+LLVMBasedICFG::getAllInstructionsOfFunction(const string &name) {
   return getAllInstructionsOf(IRDB.getFunction(name));
 }
 
 const llvm::Instruction *
-LLVMBasedICFG::getLastInstructionOf(const string &name)
-{
+LLVMBasedICFG::getLastInstructionOf(const string &name) {
   const llvm::Function &f = *IRDB.getFunction(name);
   auto last = llvm::inst_end(f);
   last--;
   return &(*last);
 }
 
-void LLVMBasedICFG::mergeWith(const LLVMBasedICFG &other)
-{
+void LLVMBasedICFG::mergeWith(const LLVMBasedICFG &other) {
   // Copy other graph into this graph
   typedef typename boost::property_map<bidigraph_t, boost::vertex_index_t>::type
       index_map_t;
@@ -844,21 +699,17 @@
   vertex_iterator vi_v, vi_v_end, vi_u, vi_u_end;
   // Iterate the vertices of this graph 'v'
   for (boost::tie(vi_v, vi_v_end) = boost::vertices(cg); vi_v != vi_v_end;
-       ++vi_v)
-  {
+       ++vi_v) {
     // Iterate the vertices of the other graph 'u'
     for (boost::tie(vi_u, vi_u_end) = boost::vertices(cg); vi_u != vi_u_end;
-         ++vi_u)
-    {
+         ++vi_u) {
       // Check if we have a virtual node that can be replaced with the actual
       // node
       if (cg[*vi_v].functionName == cg[*vi_u].functionName &&
-          cg[*vi_v].isDeclaration && !cg[*vi_u].isDeclaration)
-      {
+          cg[*vi_v].isDeclaration && !cg[*vi_u].isDeclaration) {
         in_edge_iterator ei, ei_end;
         for (boost::tie(ei, ei_end) = boost::in_edges(*vi_v, cg); ei != ei_end;
-             ++ei)
-        {
+             ++ei) {
           auto source = boost::source(*ei, cg);
           auto edge = cg[*ei];
           // This becomes the new edge for this graph to the other graph
@@ -876,8 +727,7 @@
   // Update the function_vertex_map
   function_vertex_map.clear();
   for (boost::tie(vi_v, vi_v_end) = boost::vertices(cg); vi_v != vi_v_end;
-       ++vi_v)
-  {
+       ++vi_v) {
     function_vertex_map.insert(make_pair(cg[*vi_v].functionName, *vi_v));
   }
   // Merge the already visited functions
@@ -887,14 +737,10 @@
   WholeModulePTG.mergeWith(other.WholeModulePTG, Calls);
 }
 
-bool LLVMBasedICFG::isPrimitiveFunction(const string &name)
-{
-  for (auto &BB : *IRDB.getFunction(name))
-  {
-    for (auto &I : BB)
-    {
-      if (llvm::isa<llvm::CallInst>(&I) || llvm::isa<llvm::InvokeInst>(&I))
-      {
+bool LLVMBasedICFG::isPrimitiveFunction(const string &name) {
+  for (auto &BB : *IRDB.getFunction(name)) {
+    for (auto &I : BB) {
+      if (llvm::isa<llvm::CallInst>(&I) || llvm::isa<llvm::InvokeInst>(&I)) {
         return false;
       }
     }
@@ -902,15 +748,13 @@
   return true;
 }
 
-void LLVMBasedICFG::print()
-{
+void LLVMBasedICFG::print() {
   cout << "CallGraph:\n";
   boost::print_graph(
       cg, boost::get(&LLVMBasedICFG::VertexProperties::functionName, cg));
 }
 
-void LLVMBasedICFG::printAsDot(const string &filename)
-{
+void LLVMBasedICFG::printAsDot(const string &filename) {
   ofstream ofs(filename);
   boost::write_graphviz(
       ofs, cg,
@@ -920,8 +764,7 @@
           boost::get(&LLVMBasedICFG::EdgeProperties::ir_code, cg)));
 }
 
-void LLVMBasedICFG::printInternalPTGAsDot(const string &filename)
-{
+void LLVMBasedICFG::printInternalPTGAsDot(const string &filename) {
   ofstream ofs(filename);
   boost::write_graphviz(
       ofs, WholeModulePTG.ptg,
@@ -931,23 +774,19 @@
           &PointsToGraph::EdgeProperties::ir_code, WholeModulePTG.ptg)));
 }
 
-void LLVMBasedICFG::exportPATBCJSON()
-{
+void LLVMBasedICFG::exportPATBCJSON() {
   cout << "LLVMBasedICFG::exportPATBCJSON()\n";
 }
 
 PointsToGraph &LLVMBasedICFG::getWholeModulePTG() { return WholeModulePTG; }
 
-vector<string> LLVMBasedICFG::getDependencyOrderedFunctions()
-{
+vector<string> LLVMBasedICFG::getDependencyOrderedFunctions() {
   vector<vertex_t> vertices;
   vector<string> functionNames;
   dependency_visitor deps(vertices);
   boost::depth_first_search(cg, visitor(deps));
-  for (auto v : vertices)
-  {
-    if (!cg[v].isDeclaration)
-    {
+  for (auto v : vertices) {
+    if (!cg[v].isDeclaration) {
       functionNames.push_back(cg[v].functionName);
     }
   }
