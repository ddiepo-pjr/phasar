--- conflicted
+++ resolved
@@ -81,11 +81,7 @@
 
   bool isSinkFunction(const llvm::Function *f);
 
-<<<<<<< HEAD
   IFDSTaintAnalysis(LLVMBasedICFG &icfg, vector<string> EntryPoints = {"main"});
-=======
-  IFDSTaintAnalysis(LLVMBasedICFG &icfg);
->>>>>>> 57e0ca9c
 
   virtual ~IFDSTaintAnalysis() = default;
 
