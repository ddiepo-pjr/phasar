--- conflicted
+++ resolved
@@ -59,18 +59,12 @@
 
 echo "installing phasar dependencies..."
 if [ -x "$(command -v pacman)" ]; then
-<<<<<<< HEAD
     yes | sudo pacman -Syu which zlib sqlite3 ncurses make python3 doxygen libxml2 swig gcc cmake z3 libedit graphviz python-sphinx openmp curl python-pip
-    ./utils/installBuildEAR.sh
-else
-    ./utils/InstallAptDependencies.sh
-=======
-    yes | sudo pacman -Syu zlib sqlite3 ncurses make python3 doxygen libxml2 swig gcc cmake z3 libedit graphviz python-sphinx openmp curl python-pip ninja
     ./utils/installBuildEAR.sh
 else
     sudo apt-get update
     sudo apt-get install zlib1g-dev sqlite3 libsqlite3-dev bear python3 doxygen graphviz python python-dev python3-pip python-pip libxml2 libxml2-dev libncurses5-dev libncursesw5-dev swig build-essential g++ cmake libz3-dev libedit-dev python-sphinx libomp-dev libcurl4-openssl-dev ninja -y
->>>>>>> 7822c3a1
+
 fi
 sudo pip3 install Pygments pyyaml
 
