--- conflicted
+++ resolved
@@ -14,12 +14,10 @@
  *      Author: philipp
  */
 
-#pragma once
+#ifndef PHASAR_PHASARLLVM_MONO_PROBLEMS_INTRAMONOFULLCONSTANTPROPAGATION_H_
+#define PHASAR_PHASARLLVM_MONO_PROBLEMS_INTRAMONOFULLCONSTANTPROPAGATION_H_
 
 #include <string>
-<<<<<<< HEAD
-#include <utility>
-=======
 #include <utility> // std::pair
 
 #include <phasar/PhasarLLVM/Mono/IntraMonotoneProblem.h>
@@ -29,7 +27,6 @@
   class Instruction;
   class Function;
 }
->>>>>>> ab2389c8
 
 namespace psr {
 
@@ -57,12 +54,9 @@
   virtual MonoMap<const llvm::Instruction *, MonoSet<DFF>>
   initialSeeds() override;
 
-<<<<<<< HEAD
-  virtual std::string
-  DtoString(std::pair<const llvm::Value *, unsigned> d) override;
-=======
   virtual std::string DtoString(std::pair<const llvm::Value *, unsigned> d) override;
->>>>>>> ab2389c8
 };
 
-} // namespace psr+} // namespace psr
+
+#endif