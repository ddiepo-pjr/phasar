--- conflicted
+++ resolved
@@ -705,39 +705,23 @@
   }
 
   void setVal(N nHashN, D nHashD, L l) {
-<<<<<<< HEAD
-    auto &lg = lg::get();
-    valtab.insert(nHashN, nHashD, l);
-    LOG_IF_ENABLE(BOOST_LOG_SEV(lg, DEBUG)
+    LOG_IF_ENABLE(BOOST_LOG_SEV(lg::get(), DEBUG)
                   << "Function : "
                   << ICF->getFunctionOf(nHashN)->getName().str());
-    LOG_IF_ENABLE(BOOST_LOG_SEV(lg, DEBUG)
+    LOG_IF_ENABLE(BOOST_LOG_SEV(lg::get(), DEBUG)
                   << "Inst.    : " << IDEProblem.NtoString(nHashN));
-    LOG_IF_ENABLE(BOOST_LOG_SEV(lg, DEBUG)
+    LOG_IF_ENABLE(BOOST_LOG_SEV(lg::get(), DEBUG)
                   << "Fact     : " << IDEProblem.DtoString(nHashD));
-    LOG_IF_ENABLE(BOOST_LOG_SEV(lg, DEBUG)
+    LOG_IF_ENABLE(BOOST_LOG_SEV(lg::get(), DEBUG)
                   << "Value    : " << IDEProblem.LtoString(l));
-    LOG_IF_ENABLE(BOOST_LOG_SEV(lg, DEBUG) << ' ');
-=======
-    LOG_IF_ENABLE(BOOST_LOG_SEV(lg::get(), DEBUG)
-                      << "Function : "
-                      << ICF->getFunctionOf(nHashN)->getName().str();
-                  BOOST_LOG_SEV(lg::get(), DEBUG)
-                  << "Inst.    : " << IDEProblem.NtoString(nHashN);
-                  BOOST_LOG_SEV(lg::get(), DEBUG)
-                  << "Fact     : " << IDEProblem.DtoString(nHashD);
-                  BOOST_LOG_SEV(lg::get(), DEBUG)
-                  << "Value    : " << IDEProblem.LtoString(l);
-                  BOOST_LOG_SEV(lg::get(), DEBUG) << ' ');
-
+    LOG_IF_ENABLE(BOOST_LOG_SEV(lg::get(), DEBUG) << ' ');
     // TOP is the implicit default value which we do not need to store.
-    if (l == IDEProblem.topElement()) {
-      // do not store top values
-      valtab.remove(nHashN, nHashD);
-    } else {
-      valtab.insert(nHashN, nHashD, std::move(l));
-    }
->>>>>>> 23544a6f
+    // if (l == IDEProblem.topElement()) {
+    // do not store top values
+    // valtab.remove(nHashN, nHashD);
+    // } else {
+    valtab.insert(nHashN, nHashD, std::move(l));
+    // }
   }
 
   std::shared_ptr<EdgeFunction<L>> jumpFunction(const PathEdge<N, D> edge) {
