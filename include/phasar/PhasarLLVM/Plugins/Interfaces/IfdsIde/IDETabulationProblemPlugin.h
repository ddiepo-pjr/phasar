/******************************************************************************
 * Copyright (c) 2017 Philipp Schubert.
 * All rights reserved. This program and the accompanying materials are made
 * available under the terms of LICENSE.txt.
 *
 * Contributors:
 *     Philipp Schubert and others
 *****************************************************************************/

#ifndef PHASAR_PHASARLLVM_PLUGINS_INTERFACES_IFDSIDE_IDETABULATIONPROBLEMPLUGIN_H_
#define PHASAR_PHASARLLVM_PLUGINS_INTERFACES_IFDSIDE_IDETABULATIONPROBLEMPLUGIN_H_

#include <map>
#include <memory>
#include <set>
#include <string>
#include <vector>

#include "phasar/PhasarLLVM/ControlFlow/LLVMBasedICFG.h"
#include "phasar/PhasarLLVM/DataFlowSolver/IfdsIde/EdgeFunctions/AllTop.h"
#include "phasar/PhasarLLVM/DataFlowSolver/IfdsIde/IDETabulationProblem.h"
#include "phasar/PhasarLLVM/DataFlowSolver/IfdsIde/LLVMZeroValue.h"
#include "phasar/PhasarLLVM/Pointer/LLVMPointsToInfo.h"
#include "phasar/PhasarLLVM/TypeHierarchy/LLVMTypeHierarchy.h"
#include "phasar/Utils/LLVMShorthands.h"

namespace llvm {
class Function;
class Instruction;
class Value;
} // namespace llvm

namespace psr {

class LLVMBasedICFG;
class LLVMPointsToInfo;
class LLVMTypeHierarchy;
class ProjectIRDB;

class IDETabulationProblemPlugin
    : public IDETabulationProblem<const llvm::Instruction *,
                                  const llvm::Value *, const llvm::Function *,
                                  const llvm::StructType *, const llvm::Value *,
                                  const llvm::Value *, LLVMBasedICFG> {
public:
  using n_t = const llvm::Instruction *;
  using d_t = const llvm::Value *;
  using f_t = const llvm::Function *;
  using t_t = const llvm::StructType *;
  using v_t = const llvm::Value *;
  using l_t = const llvm::Value *;
  using i_t = LLVMBasedICFG;

protected:
  std::vector<std::string> EntryPoints;

public:
  IDETabulationProblemPlugin(const ProjectIRDB *IRDB,
                             const LLVMTypeHierarchy *TH,
                             const LLVMBasedICFG *ICF,
                             const LLVMPointsToInfo *PT,
                             std::set<std::string> EntryPoints)
      : IDETabulationProblem<const llvm::Instruction *, const llvm::Value *,
                             const llvm::Function *, const llvm::StructType *,
                             const llvm::Value *, const llvm::Value *,
                             LLVMBasedICFG>(IRDB, TH, ICF, PT, EntryPoints) {
    ZeroValue = createZeroValue();
  }
  ~IDETabulationProblemPlugin() override = default;

  const llvm::Value *createZeroValue() const override {
    // create a special value to represent the zero value!
    return LLVMZeroValue::getInstance();
  }

  bool isZeroValue(const llvm::Value *d) const override {
    return LLVMZeroValue::getInstance()->isLLVMZeroValue(d);
  }

  void printNode(std::ostream &os, const llvm::Instruction *n) const override {
    os << llvmIRToString(n);
  }

  void printDataFlowFact(std::ostream &os,
                         const llvm::Value *d) const override {
    os << llvmIRToString(d);
  }

  void printFunction(std::ostream &os, const llvm::Function *m) const override {
    os << m->getName().str();
  }

  void printEdgeFact(std::ostream &os, const llvm::Value *l) const override {
    os << llvmIRToString(l);
  }

<<<<<<< HEAD
extern "C" std::unique_ptr<IDETabulationProblemPlugin>
makeIDETabulationProblemPlugin(const ProjectIRDB *IRDB,
                               const LLVMTypeHierarchy *TH,
                               const LLVMBasedICFG *ICF, LLVMPointsToInfo *PT,
                               std::set<std::string> EntryPoints);
=======
  std::shared_ptr<EdgeFunction<l_t>> allTopFunction() override {
    return std::make_shared<AllTop<l_t>>(topElement());
  }
};
>>>>>>> aceaf448

extern std::map<std::string,
                std::unique_ptr<IDETabulationProblemPlugin> (*)(
                    const ProjectIRDB *IRDB, const LLVMTypeHierarchy *TH,
                    const LLVMBasedICFG *ICF, LLVMPointsToInfo *PT,
                    std::set<std::string> EntryPoints)>
    IDETabulationProblemPluginFactory;

} // namespace psr

#endif<|MERGE_RESOLUTION|>--- conflicted
+++ resolved
@@ -17,7 +17,7 @@
 #include <vector>
 
 #include "phasar/PhasarLLVM/ControlFlow/LLVMBasedICFG.h"
-#include "phasar/PhasarLLVM/DataFlowSolver/IfdsIde/EdgeFunctions/AllTop.h"
+#include "phasar/PhasarLLVM/DataFlowSolver/IfdsIde/EdgeFunctions.h"
 #include "phasar/PhasarLLVM/DataFlowSolver/IfdsIde/IDETabulationProblem.h"
 #include "phasar/PhasarLLVM/DataFlowSolver/IfdsIde/LLVMZeroValue.h"
 #include "phasar/PhasarLLVM/Pointer/LLVMPointsToInfo.h"
@@ -51,14 +51,11 @@
   using l_t = const llvm::Value *;
   using i_t = LLVMBasedICFG;
 
-protected:
-  std::vector<std::string> EntryPoints;
-
 public:
   IDETabulationProblemPlugin(const ProjectIRDB *IRDB,
                              const LLVMTypeHierarchy *TH,
                              const LLVMBasedICFG *ICF,
-                             const LLVMPointsToInfo *PT,
+                             LLVMPointsToInfo *PT,
                              std::set<std::string> EntryPoints)
       : IDETabulationProblem<const llvm::Instruction *, const llvm::Value *,
                              const llvm::Function *, const llvm::StructType *,
@@ -94,18 +91,10 @@
     os << llvmIRToString(l);
   }
 
-<<<<<<< HEAD
-extern "C" std::unique_ptr<IDETabulationProblemPlugin>
-makeIDETabulationProblemPlugin(const ProjectIRDB *IRDB,
-                               const LLVMTypeHierarchy *TH,
-                               const LLVMBasedICFG *ICF, LLVMPointsToInfo *PT,
-                               std::set<std::string> EntryPoints);
-=======
   std::shared_ptr<EdgeFunction<l_t>> allTopFunction() override {
     return std::make_shared<AllTop<l_t>>(topElement());
   }
 };
->>>>>>> aceaf448
 
 extern std::map<std::string,
                 std::unique_ptr<IDETabulationProblemPlugin> (*)(
