/******************************************************************************
 * Copyright (c) 2017 Philipp Schubert.
 * All rights reserved. This program and the accompanying materials are made
 * available under the terms of LICENSE.txt.
 *
 * Contributors:
 *     Philipp Schubert and others
 *****************************************************************************/

/*
 * IFDSTabulationProblemPlugin.h
 *
 *  Created on: 14.06.2017
 *      Author: philipp
 */

#ifndef PHASAR_PHASARLLVM_PLUGINS_INTERFACES_IFDSIDE_IFDSTABULATIONPROBLEMPLUGIN_H_
#define PHASAR_PHASARLLVM_PLUGINS_INTERFACES_IFDSIDE_IFDSTABULATIONPROBLEMPLUGIN_H_

#include <map>
#include <memory>
#include <set>
#include <string>
#include <vector>

#include "phasar/PhasarLLVM/ControlFlow/LLVMBasedICFG.h"
#include "phasar/PhasarLLVM/DataFlowSolver/IfdsIde/IFDSTabulationProblem.h"
#include "phasar/PhasarLLVM/DataFlowSolver/IfdsIde/LLVMZeroValue.h"
#include "phasar/PhasarLLVM/Domain/AnalysisDomain.h"
#include "phasar/PhasarLLVM/Pointer/LLVMPointsToInfo.h"
#include "phasar/PhasarLLVM/TypeHierarchy/LLVMTypeHierarchy.h"
#include "phasar/Utils/LLVMShorthands.h"

namespace llvm {
class Function;
class Instruction;
class Value;
} // namespace llvm

namespace psr {

class ProjectIRDB;

class IFDSTabulationProblemPlugin
<<<<<<< HEAD
    : public IFDSTabulationProblem<const llvm::Instruction *,
                                   const llvm::Value *, const llvm::Function *,
                                   const llvm::StructType *,
                                   const llvm::Value *, LLVMBasedICFG> {
=======
    : public IFDSTabulationProblem<LLVMAnalysisDomainDefault> {
  using AnalysisDomainTy = LLVMAnalysisDomainDefault;

protected:
  std::vector<std::string> EntryPoints;

>>>>>>> 157bfe80
public:
  using n_t = const llvm::Instruction *;
  using d_t = const llvm::Value *;
  using f_t = const llvm::Function *;
  using t_t = const llvm::StructType *;
  using v_t = const llvm::Value *;
  using i_t = LLVMBasedICFG;

  IFDSTabulationProblemPlugin(const ProjectIRDB *IRDB,
                              const LLVMTypeHierarchy *TH,
                              const LLVMBasedICFG *ICF, LLVMPointsToInfo *PT,
                              std::set<std::string> EntryPoints)
      : IFDSTabulationProblem<AnalysisDomainTy>(IRDB, TH, ICF, PT,
                                                EntryPoints) {
    IFDSTabulationProblem::ZeroValue = createZeroValue();
  }
  ~IFDSTabulationProblemPlugin() override = default;

  const llvm::Value *createZeroValue() const override {
    // create a special value to represent the zero value!
    return LLVMZeroValue::getInstance();
  }

  bool isZeroValue(const llvm::Value *d) const override {
    return LLVMZeroValue::getInstance()->isLLVMZeroValue(d);
  }

  void printNode(std::ostream &os, const llvm::Instruction *n) const override {
    os << llvmIRToString(n);
  }

  void printDataFlowFact(std::ostream &os,
                         const llvm::Value *d) const override {
    os << llvmIRToString(d);
  }

  void printFunction(std::ostream &os, const llvm::Function *m) const override {
    os << m->getName().str();
  }
};

extern std::map<std::string,
                std::unique_ptr<IFDSTabulationProblemPlugin> (*)(
                    const ProjectIRDB *IRDB, const LLVMTypeHierarchy *TH,
                    const LLVMBasedICFG *ICF, LLVMPointsToInfo *PT,
                    std::set<std::string> EntryPoints)>
    IFDSTabulationProblemPluginFactory;

} // namespace psr

#endif<|MERGE_RESOLUTION|>--- conflicted
+++ resolved
@@ -42,19 +42,9 @@
 class ProjectIRDB;
 
 class IFDSTabulationProblemPlugin
-<<<<<<< HEAD
-    : public IFDSTabulationProblem<const llvm::Instruction *,
-                                   const llvm::Value *, const llvm::Function *,
-                                   const llvm::StructType *,
-                                   const llvm::Value *, LLVMBasedICFG> {
-=======
     : public IFDSTabulationProblem<LLVMAnalysisDomainDefault> {
   using AnalysisDomainTy = LLVMAnalysisDomainDefault;
 
-protected:
-  std::vector<std::string> EntryPoints;
-
->>>>>>> 157bfe80
 public:
   using n_t = const llvm::Instruction *;
   using d_t = const llvm::Value *;
