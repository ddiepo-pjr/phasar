--- conflicted
+++ resolved
@@ -7,16 +7,13 @@
  *     Philipp Schubert and others
  *****************************************************************************/
 
-#pragma once
+#ifndef PHASAR_PHASARLLVM_PLUGINS_ANALYSISPLUGINCONTROLLER_H_
+#define PHASAR_PHASARLLVM_PLUGINS_ANALYSISPLUGINCONTROLLER_H_
 
 #include <string>
 #include <vector>
 
-<<<<<<< HEAD
-using json = nlohmann::json;
-=======
 #include <json.hpp>
->>>>>>> ab2389c8
 
 namespace psr {
 
@@ -29,13 +26,10 @@
   json &FinalResultsJson;
 
 public:
-<<<<<<< HEAD
-  AnalysisPluginController(std::vector<std::string> AnalysisPlygins,
-                           LLVMBasedICFG &ICFG,
-=======
   AnalysisPluginController(std::vector<std::string> AnalysisPlygins, LLVMBasedICFG &ICFG,
->>>>>>> ab2389c8
                            std::vector<std::string> EntryPoints, json &Results);
 };
 
-} // namespace psr+} // namespace psr
+
+#endif