/******************************************************************************
 * Copyright (c) 2017 Philipp Schubert.
 * All rights reserved. This program and the accompanying materials are made
 * available under the terms of LICENSE.txt.
 *
 * Contributors:
 *     Philipp Schubert and others
 *****************************************************************************/

/*
 * LLVMBasedInterproceduralICFG.h
 *
 *  Created on: 09.09.2016
 *      Author: pdschbrt
 */

#pragma once

#include <functional>
#include <map>
#include <string>
#include <iosfwd>
#include <vector>
#include <unordered_set>
#include <unordered_map>

#include <boost/graph/adjacency_list.hpp>

#include <phasar/PhasarLLVM/ControlFlow/ICFG.h>
#include <phasar/PhasarLLVM/Pointer/PointsToGraph.h>

namespace llvm {
  class Instruction;
  class Function;
  class Module;
  class Instruction;
  class BitCastInst;
}

namespace psr {

class Resolver;
class ProjectIRDB;
class LLVMTypeHierarchy;

// Describes the strategy to be used for the instruction walker.
enum class WalkerStrategy { Simple = 0, VariableType, DeclaredType, Pointer };

extern const std::map<std::string, WalkerStrategy> StringToWalkerStrategy;

extern const std::map<WalkerStrategy, std::string> WalkerStrategyToString;

std::ostream &operator<<(std::ostream &os, const WalkerStrategy W);

// Describes the strategy that is used for resolving indirect call-sites;
enum class ResolveStrategy { CHA = 0, RTA, DTA, OTF };

extern const std::map<std::string, ResolveStrategy> StringToResolveStrategy;

extern const std::map<ResolveStrategy, std::string> ResolveStrategyToString;

std::ostream &operator<<(std::ostream &os, const ResolveStrategy R);

class LLVMBasedICFG
    : public ICFG<const llvm::Instruction *, const llvm::Function *> {
public:
  // using TypeGraph_t = CachedTypeGraph;
  using Resolver_t = Resolver;

private:
  WalkerStrategy W;
  ResolveStrategy R;
  const std::map<WalkerStrategy,
<<<<<<< HEAD
                 std::function<void(LLVMBasedICFG *, const llvm::Function *)>>
      Walker{{WalkerStrategy::Simple,
              &LLVMBasedICFG::resolveIndirectCallWalkerSimple},
             {WalkerStrategy::VariableType,
              &LLVMBasedICFG::resolveIndirectCallWalkerSimple},
             {WalkerStrategy::DeclaredType,
              &LLVMBasedICFG::resolveIndirectCallWalkerDTA},
             {WalkerStrategy::Pointer,
              &LLVMBasedICFG::resolveIndirectCallWalkerPointerAnalysis}};
  const std::map<ResolveStrategy,
                 std::function<std::set<std::string>(LLVMBasedICFG *,
                                                     llvm::ImmutableCallSite)>>
      Resolver{{ResolveStrategy::CHA, &LLVMBasedICFG::resolveIndirectCallCHA},
               {ResolveStrategy::RTA, &LLVMBasedICFG::resolveIndirectCallRTA},
               {ResolveStrategy::TA, &LLVMBasedICFG::resolveIndirectCallTA},
               {ResolveStrategy::OTF, &LLVMBasedICFG::resolveIndirectCallOTF}};
  LLVMTypeHierarchy &CH;
  ProjectIRDB &IRDB;
  PointsToGraph WholeModulePTG;
  std::set<const llvm::Function *> VisitedFunctions;
  /// Keeps track of the call-sites already resolved
  std::vector<const llvm::Instruction *> CallStack;

  // Keeps track of the type graph already constructed
  std::map<const llvm::Function *, TypeGraph *> tgs;

  // Any types that could be initialized outside of the module
  std::set<const llvm::StructType *> unsound_types;
=======
            std::function<void(LLVMBasedICFG *, const llvm::Function *)>>
      Walker{
        // {WalkerStrategy::Simple,
        //       &LLVMBasedICFG::resolveIndirectCallWalkerSimple},
        //      {WalkerStrategy::VariableType,
        //       &LLVMBasedICFG::resolveIndirectCallWalkerSimple},
        //      {WalkerStrategy::DeclaredType,
        //       &LLVMBasedICFG::resolveIndirectCallWalkerDTA},
        //      {WalkerStrategy::Pointer,
        //       &LLVMBasedICFG::resolveIndirectCallWalkerPointerAnalysis}
            };
  const std::map<ResolveStrategy,
            std::function<std::set<std::string>(LLVMBasedICFG *, llvm::ImmutableCallSite)>>
      Resolver{
        // {ResolveStrategy::CHA, &LLVMBasedICFG::resolveIndirectCallCHA},
        //        {ResolveStrategy::RTA, &LLVMBasedICFG::resolveIndirectCallRTA},
        //        {ResolveStrategy::TA, &LLVMBasedICFG::resolveIndirectCallTA},
        //        {ResolveStrategy::OTF, &LLVMBasedICFG::resolveIndirectCallOTF}
             };
  LLVMTypeHierarchy &CH;
  ProjectIRDB &IRDB;
  PointsToGraph WholeModulePTG;
  std::unordered_set<const llvm::Function *> VisitedFunctions;
  /// Keeps track of the call-sites already resolved
  // std::vector<const llvm::Instruction *> CallStack;

  // Keeps track of the type graph already constructed
  // TypeGraph_t typegraph;

  // Any types that could be initialized outside of the module
  // std::set<const llvm::StructType*> unsound_types;
>>>>>>> ab2389c8

  // The VertexProperties for our call-graph.
  struct VertexProperties {
    const llvm::Function *function = nullptr;
    std::string functionName;
    bool isDeclaration;
    VertexProperties() = default;
    VertexProperties(const llvm::Function *f, bool isDecl = false);
  };

  // The EdgeProperties for our call-graph.
  struct EdgeProperties {
    const llvm::Instruction *callsite = nullptr;
    std::string ir_code;
    size_t id = 0;
    EdgeProperties() = default;
    EdgeProperties(const llvm::Instruction *i);
  };

  /// Specify the type of graph to be used.
  typedef boost::adjacency_list<boost::multisetS, boost::vecS,
                                boost::bidirectionalS, VertexProperties,
                                EdgeProperties>
      bidigraph_t;

  // Let us have some handy typedefs.
  typedef boost::graph_traits<bidigraph_t>::vertex_descriptor vertex_t;
  typedef boost::graph_traits<bidigraph_t>::vertex_iterator vertex_iterator;
  typedef boost::graph_traits<bidigraph_t>::edge_descriptor edge_t;
  typedef boost::graph_traits<bidigraph_t>::out_edge_iterator out_edge_iterator;
  typedef boost::graph_traits<bidigraph_t>::in_edge_iterator in_edge_iterator;

  /// The call graph.
  bidigraph_t cg;

  /// Maps function names to the corresponding vertex id.
  std::unordered_map<std::string, vertex_t> function_vertex_map;

  // Fallback solution when the resolution of virtual calls encounter a problem
  // (in particular, encounter a function pointer instead of a virtual call)
  // std::set<std::string> fallbackResolving(llvm::ImmutableCallSite &CS);

  /**
   * Resolved an indirect call using points-to information in order to
   * obtain highly precise results. Using this function might be quite expensive
   * in terms of computation time.
   *
   * @brief Resolves an indirect call using points-to information.
   * @param Call-site to be resolved.
   * @return Set of function names that might be called at this call-site.
   */
  // std::set<std::string> resolveIndirectCallOTF(llvm::ImmutableCallSite CS);

  /**
   * Resolved an indirect call using class hierarchy information.
   * Using this function is absolutly cheap, but precsion almost always
   * suffers a lot.
   *
   * @brief Resolves an indirect call using call hierarchy information.
   * @param Call-site to be resolved.
   * @return Set of function names that might be called at this call-site.
   */
<<<<<<< HEAD
  std::set<std::string> resolveIndirectCallCHA(llvm::ImmutableCallSite CS);
=======
  // std::set<std::string> resolveIndirectCallCHA(llvm::ImmutableCallSite CS);
>>>>>>> ab2389c8

  /**
   * Resolved an indirect call using class hierarchy information but taking
   * only types into account that are actually instantiated in the program.
   *
   * @brief Resolves an indirect call using more precise call hierarchy
   * information.
   * @param Call-site to be resolved.
   * @return Set of function names that might be called at this call-site.
   */
<<<<<<< HEAD
  std::set<std::string> resolveIndirectCallRTA(llvm::ImmutableCallSite CS);
=======
  // std::set<std::string> resolveIndirectCallRTA(llvm::ImmutableCallSite CS);
>>>>>>> ab2389c8

  /**
   * Resolved an indirect call using type information that are obtained by
   * a variable type analysis or declared type analysis.
   *
   * @brief Resolves an indirect call using type information.
   * @param Call-site to be resolved.
   * @return Set of function names that might be called at this call-site.
   */
<<<<<<< HEAD
  std::set<std::string> resolveIndirectCallTA(llvm::ImmutableCallSite CS);
=======
  // std::set<std::string> resolveIndirectCallTA(llvm::ImmutableCallSite CS);
>>>>>>> ab2389c8

  /**
   * A simple function walking along the control flow resolving indirect
   * call-sites using the resolving function R. This walker does not perform
   * any analysis by itself.
   *
   * @brief A simple function walking along the control flow graph.
   * @param F function to start in
   */
  // void resolveIndirectCallWalkerSimple(const llvm::Function *F);

  /**
   * A simple function walking along the control flow resolving indirect
   * call-sites using Declare Type Analysis function. This walker does not
   * perform any analysis by itself.
   *
   * @brief A function walking along the control flow graph construction a DTA
   * Graph.
   * @param F function to start in
   */
  // void resolveIndirectCallWalkerDTA(const llvm::Function *F);

  // /**
  //  * Walking along the control flow resolving indirect
  //  * call-sites using the resolving function R. This walker does perform
  //  * a variable- or declared type analysis in order to build an type
  //  * propagation graph. This type propagation graph can then be used
  //  * by the resolving function R.
  //  *
  //  * @brief Walking along the control flow graph performing a type analysis.
  //  * @param F function to start in
  //  * @param R resolving function to use for an indirect call site
  //  * @param useVTA use VTA otherwise DTA is used for type propagation graph
  //  * construction
  //  */
<<<<<<< HEAD
  void resolveIndirectCallWalkerTypeAnalysis(
      const llvm::Function *F,
      std::function<std::set<std::string>(llvm::ImmutableCallSite CS)> R,
      bool useVTA = true);
=======
  // void resolveIndirectCallWalkerTypeAnalysis(
  //     const llvm::Function *F,
  //     function<std::set<std::string>(llvm::ImmutableCallSite CS)> R, bool useVTA = true);
>>>>>>> ab2389c8

  /**
   * Walking along the control flow resolving indirect call-sites using
   * the resolving function R. This walker does perform a highly precise
   * inter-procedural points-to graph, which is intended to be used by the
   * indirect call resolving function R.
   *
   * @brief Walks along the control flow graph performing a precise pointer
   * analysis.
   * @param F function to start in
   * @param R resolving function to use for an indirect call site
   */
<<<<<<< HEAD
  void resolveIndirectCallWalkerPointerAnalysis(const llvm::Function *F);

  struct dependency_visitor : boost::default_dfs_visitor {
    std::vector<vertex_t> &vertices;
    dependency_visitor(std::vector<vertex_t> &v) : vertices(v) {}
    template <typename Vertex, typename Graph>
    void finish_vertex(Vertex u, const Graph &g) {
      vertices.push_back(u);
    }
  };
=======
  // void resolveIndirectCallWalkerPointerAnalysis(const llvm::Function *F);

  // /**
  //  * An heuristic that return true if the bitcast instruction is interesting to take into
  //  * the DTA relational graph
  //  */
  // bool heuristic_anti_contructor_this_type(const llvm::BitCastInst* bitcast);
  //
  // /**
  //  * Another heuristic that return true if the bitcast instruction is interesting to take into
  //  * the DTA relational graph (use the presence or not of vtable)
  //  */
  // bool heuristic_anti_contructor_vtable_pos(const llvm::BitCastInst* bitcast);
  void constructionWalker(const llvm::Function* F, Resolver_t* resolver);

  struct dependency_visitor;
>>>>>>> ab2389c8

public:
  LLVMBasedICFG(LLVMTypeHierarchy &STH, ProjectIRDB &IRDB);

  LLVMBasedICFG(LLVMTypeHierarchy &STH, ProjectIRDB &IRDB, WalkerStrategy W,
                ResolveStrategy R,
                const std::vector<std::string> &EntryPoints = {"main"});

  LLVMBasedICFG(LLVMTypeHierarchy &STH, ProjectIRDB &IRDB,
                const llvm::Module &M, WalkerStrategy W, ResolveStrategy R,
                std::vector<std::string> EntryPoints = {});

  virtual ~LLVMBasedICFG() = default;

  bool isVirtualFunctionCall(llvm::ImmutableCallSite CS);

  const llvm::Function *getMethodOf(const llvm::Instruction *stmt) override;

  std::vector<const llvm::Instruction *>
  getPredsOf(const llvm::Instruction *I) override;

  std::vector<const llvm::Instruction *>
  getSuccsOf(const llvm::Instruction *I) override;

  std::vector<std::pair<const llvm::Instruction *, const llvm::Instruction *>>
  getAllControlFlowEdges(const llvm::Function *fun) override;

  std::vector<const llvm::Instruction *>
  getAllInstructionsOf(const llvm::Function *fun) override;

  bool isExitStmt(const llvm::Instruction *stmt) override;

  bool isStartPoint(const llvm::Instruction *stmt) override;

  bool isFallThroughSuccessor(const llvm::Instruction *stmt,
                              const llvm::Instruction *succ) override;

  bool isBranchTarget(const llvm::Instruction *stmt,
                      const llvm::Instruction *succ) override;

  std::string getMethodName(const llvm::Function *fun) override;
  std::string getStatementId(const llvm::Instruction *stmt) override;

  const llvm::Function *getMethod(const std::string &fun) override;

  std::set<const llvm::Function *>
  getCalleesOfCallAt(const llvm::Instruction *n) override;

<<<<<<< HEAD
  std::set<const llvm::Instruction *>
  getCallersOf(const llvm::Function *m) override;
=======
  std::set<const llvm::Instruction *> getCallersOf(const llvm::Function *m) override;
>>>>>>> ab2389c8

  std::set<const llvm::Instruction *>
  getCallsFromWithin(const llvm::Function *m) override;

  std::set<const llvm::Instruction *>
  getStartPointsOf(const llvm::Function *m) override;

  std::set<const llvm::Instruction *>
  getExitPointsOf(const llvm::Function *fun) override;

  std::set<const llvm::Instruction *>
  getReturnSitesOfCallAt(const llvm::Instruction *n) override;

  bool isCallStmt(const llvm::Instruction *stmt) override;

  std::set<const llvm::Instruction *> allNonCallStartNodes() override;

  const llvm::Instruction *getLastInstructionOf(const std::string &name);

  std::vector<const llvm::Instruction *>
  getAllInstructionsOfFunction(const std::string &name);

  void mergeWith(const LLVMBasedICFG &other);

  bool isPrimitiveFunction(const std::string &name);

  void print();

  void printAsDot(const std::string &filename);

  void printInternalPTGAsDot(const std::string &filename);

  json getAsJson() override;

  unsigned getNumOfVertices();

  unsigned getNumOfEdges();

  void exportPATBCJSON();

  PointsToGraph &getWholeModulePTG();

  std::vector<std::string> getDependencyOrderedFunctions();
};

} // namespace psr<|MERGE_RESOLUTION|>--- conflicted
+++ resolved
@@ -14,15 +14,16 @@
  *      Author: pdschbrt
  */
 
-#pragma once
+#ifndef PHASAR_PHASARLLVM_CONTROLFLOW_LLVMBASEDICFG_H_
+#define PHASAR_PHASARLLVM_CONTROLFLOW_LLVMBASEDICFG_H_
 
 #include <functional>
+#include <iosfwd>
 #include <map>
 #include <string>
-#include <iosfwd>
+#include <unordered_map>
+#include <unordered_set>
 #include <vector>
-#include <unordered_set>
-#include <unordered_map>
 
 #include <boost/graph/adjacency_list.hpp>
 
@@ -30,11 +31,11 @@
 #include <phasar/PhasarLLVM/Pointer/PointsToGraph.h>
 
 namespace llvm {
-  class Instruction;
-  class Function;
-  class Module;
-  class Instruction;
-  class BitCastInst;
+class Instruction;
+class Function;
+class Module;
+class Instruction;
+class BitCastInst;
 }
 
 namespace psr {
@@ -43,83 +44,14 @@
 class ProjectIRDB;
 class LLVMTypeHierarchy;
 
-// Describes the strategy to be used for the instruction walker.
-enum class WalkerStrategy { Simple = 0, VariableType, DeclaredType, Pointer };
-
-extern const std::map<std::string, WalkerStrategy> StringToWalkerStrategy;
-
-extern const std::map<WalkerStrategy, std::string> WalkerStrategyToString;
-
-std::ostream &operator<<(std::ostream &os, const WalkerStrategy W);
-
-// Describes the strategy that is used for resolving indirect call-sites;
-enum class ResolveStrategy { CHA = 0, RTA, DTA, OTF };
-
-extern const std::map<std::string, ResolveStrategy> StringToResolveStrategy;
-
-extern const std::map<ResolveStrategy, std::string> ResolveStrategyToString;
-
-std::ostream &operator<<(std::ostream &os, const ResolveStrategy R);
-
 class LLVMBasedICFG
     : public ICFG<const llvm::Instruction *, const llvm::Function *> {
-public:
+ public:
   // using TypeGraph_t = CachedTypeGraph;
   using Resolver_t = Resolver;
 
-private:
-  WalkerStrategy W;
-  ResolveStrategy R;
-  const std::map<WalkerStrategy,
-<<<<<<< HEAD
-                 std::function<void(LLVMBasedICFG *, const llvm::Function *)>>
-      Walker{{WalkerStrategy::Simple,
-              &LLVMBasedICFG::resolveIndirectCallWalkerSimple},
-             {WalkerStrategy::VariableType,
-              &LLVMBasedICFG::resolveIndirectCallWalkerSimple},
-             {WalkerStrategy::DeclaredType,
-              &LLVMBasedICFG::resolveIndirectCallWalkerDTA},
-             {WalkerStrategy::Pointer,
-              &LLVMBasedICFG::resolveIndirectCallWalkerPointerAnalysis}};
-  const std::map<ResolveStrategy,
-                 std::function<std::set<std::string>(LLVMBasedICFG *,
-                                                     llvm::ImmutableCallSite)>>
-      Resolver{{ResolveStrategy::CHA, &LLVMBasedICFG::resolveIndirectCallCHA},
-               {ResolveStrategy::RTA, &LLVMBasedICFG::resolveIndirectCallRTA},
-               {ResolveStrategy::TA, &LLVMBasedICFG::resolveIndirectCallTA},
-               {ResolveStrategy::OTF, &LLVMBasedICFG::resolveIndirectCallOTF}};
-  LLVMTypeHierarchy &CH;
-  ProjectIRDB &IRDB;
-  PointsToGraph WholeModulePTG;
-  std::set<const llvm::Function *> VisitedFunctions;
-  /// Keeps track of the call-sites already resolved
-  std::vector<const llvm::Instruction *> CallStack;
-
-  // Keeps track of the type graph already constructed
-  std::map<const llvm::Function *, TypeGraph *> tgs;
-
-  // Any types that could be initialized outside of the module
-  std::set<const llvm::StructType *> unsound_types;
-=======
-            std::function<void(LLVMBasedICFG *, const llvm::Function *)>>
-      Walker{
-        // {WalkerStrategy::Simple,
-        //       &LLVMBasedICFG::resolveIndirectCallWalkerSimple},
-        //      {WalkerStrategy::VariableType,
-        //       &LLVMBasedICFG::resolveIndirectCallWalkerSimple},
-        //      {WalkerStrategy::DeclaredType,
-        //       &LLVMBasedICFG::resolveIndirectCallWalkerDTA},
-        //      {WalkerStrategy::Pointer,
-        //       &LLVMBasedICFG::resolveIndirectCallWalkerPointerAnalysis}
-            };
-  const std::map<ResolveStrategy,
-            std::function<std::set<std::string>(LLVMBasedICFG *, llvm::ImmutableCallSite)>>
-      Resolver{
-        // {ResolveStrategy::CHA, &LLVMBasedICFG::resolveIndirectCallCHA},
-        //        {ResolveStrategy::RTA, &LLVMBasedICFG::resolveIndirectCallRTA},
-        //        {ResolveStrategy::TA, &LLVMBasedICFG::resolveIndirectCallTA},
-        //        {ResolveStrategy::OTF, &LLVMBasedICFG::resolveIndirectCallOTF}
-             };
+ private:
+  CallGraphAnalysisType CGType;
   LLVMTypeHierarchy &CH;
   ProjectIRDB &IRDB;
   PointsToGraph WholeModulePTG;
@@ -132,7 +64,6 @@
 
   // Any types that could be initialized outside of the module
   // std::set<const llvm::StructType*> unsound_types;
->>>>>>> ab2389c8
 
   // The VertexProperties for our call-graph.
   struct VertexProperties {
@@ -171,160 +102,19 @@
   /// Maps function names to the corresponding vertex id.
   std::unordered_map<std::string, vertex_t> function_vertex_map;
 
-  // Fallback solution when the resolution of virtual calls encounter a problem
-  // (in particular, encounter a function pointer instead of a virtual call)
-  // std::set<std::string> fallbackResolving(llvm::ImmutableCallSite &CS);
-
-  /**
-   * Resolved an indirect call using points-to information in order to
-   * obtain highly precise results. Using this function might be quite expensive
-   * in terms of computation time.
-   *
-   * @brief Resolves an indirect call using points-to information.
-   * @param Call-site to be resolved.
-   * @return Set of function names that might be called at this call-site.
-   */
-  // std::set<std::string> resolveIndirectCallOTF(llvm::ImmutableCallSite CS);
-
-  /**
-   * Resolved an indirect call using class hierarchy information.
-   * Using this function is absolutly cheap, but precsion almost always
-   * suffers a lot.
-   *
-   * @brief Resolves an indirect call using call hierarchy information.
-   * @param Call-site to be resolved.
-   * @return Set of function names that might be called at this call-site.
-   */
-<<<<<<< HEAD
-  std::set<std::string> resolveIndirectCallCHA(llvm::ImmutableCallSite CS);
-=======
-  // std::set<std::string> resolveIndirectCallCHA(llvm::ImmutableCallSite CS);
->>>>>>> ab2389c8
-
-  /**
-   * Resolved an indirect call using class hierarchy information but taking
-   * only types into account that are actually instantiated in the program.
-   *
-   * @brief Resolves an indirect call using more precise call hierarchy
-   * information.
-   * @param Call-site to be resolved.
-   * @return Set of function names that might be called at this call-site.
-   */
-<<<<<<< HEAD
-  std::set<std::string> resolveIndirectCallRTA(llvm::ImmutableCallSite CS);
-=======
-  // std::set<std::string> resolveIndirectCallRTA(llvm::ImmutableCallSite CS);
->>>>>>> ab2389c8
-
-  /**
-   * Resolved an indirect call using type information that are obtained by
-   * a variable type analysis or declared type analysis.
-   *
-   * @brief Resolves an indirect call using type information.
-   * @param Call-site to be resolved.
-   * @return Set of function names that might be called at this call-site.
-   */
-<<<<<<< HEAD
-  std::set<std::string> resolveIndirectCallTA(llvm::ImmutableCallSite CS);
-=======
-  // std::set<std::string> resolveIndirectCallTA(llvm::ImmutableCallSite CS);
->>>>>>> ab2389c8
-
-  /**
-   * A simple function walking along the control flow resolving indirect
-   * call-sites using the resolving function R. This walker does not perform
-   * any analysis by itself.
-   *
-   * @brief A simple function walking along the control flow graph.
-   * @param F function to start in
-   */
-  // void resolveIndirectCallWalkerSimple(const llvm::Function *F);
-
-  /**
-   * A simple function walking along the control flow resolving indirect
-   * call-sites using Declare Type Analysis function. This walker does not
-   * perform any analysis by itself.
-   *
-   * @brief A function walking along the control flow graph construction a DTA
-   * Graph.
-   * @param F function to start in
-   */
-  // void resolveIndirectCallWalkerDTA(const llvm::Function *F);
-
-  // /**
-  //  * Walking along the control flow resolving indirect
-  //  * call-sites using the resolving function R. This walker does perform
-  //  * a variable- or declared type analysis in order to build an type
-  //  * propagation graph. This type propagation graph can then be used
-  //  * by the resolving function R.
-  //  *
-  //  * @brief Walking along the control flow graph performing a type analysis.
-  //  * @param F function to start in
-  //  * @param R resolving function to use for an indirect call site
-  //  * @param useVTA use VTA otherwise DTA is used for type propagation graph
-  //  * construction
-  //  */
-<<<<<<< HEAD
-  void resolveIndirectCallWalkerTypeAnalysis(
-      const llvm::Function *F,
-      std::function<std::set<std::string>(llvm::ImmutableCallSite CS)> R,
-      bool useVTA = true);
-=======
-  // void resolveIndirectCallWalkerTypeAnalysis(
-  //     const llvm::Function *F,
-  //     function<std::set<std::string>(llvm::ImmutableCallSite CS)> R, bool useVTA = true);
->>>>>>> ab2389c8
-
-  /**
-   * Walking along the control flow resolving indirect call-sites using
-   * the resolving function R. This walker does perform a highly precise
-   * inter-procedural points-to graph, which is intended to be used by the
-   * indirect call resolving function R.
-   *
-   * @brief Walks along the control flow graph performing a precise pointer
-   * analysis.
-   * @param F function to start in
-   * @param R resolving function to use for an indirect call site
-   */
-<<<<<<< HEAD
-  void resolveIndirectCallWalkerPointerAnalysis(const llvm::Function *F);
-
-  struct dependency_visitor : boost::default_dfs_visitor {
-    std::vector<vertex_t> &vertices;
-    dependency_visitor(std::vector<vertex_t> &v) : vertices(v) {}
-    template <typename Vertex, typename Graph>
-    void finish_vertex(Vertex u, const Graph &g) {
-      vertices.push_back(u);
-    }
-  };
-=======
-  // void resolveIndirectCallWalkerPointerAnalysis(const llvm::Function *F);
-
-  // /**
-  //  * An heuristic that return true if the bitcast instruction is interesting to take into
-  //  * the DTA relational graph
-  //  */
-  // bool heuristic_anti_contructor_this_type(const llvm::BitCastInst* bitcast);
-  //
-  // /**
-  //  * Another heuristic that return true if the bitcast instruction is interesting to take into
-  //  * the DTA relational graph (use the presence or not of vtable)
-  //  */
-  // bool heuristic_anti_contructor_vtable_pos(const llvm::BitCastInst* bitcast);
-  void constructionWalker(const llvm::Function* F, Resolver_t* resolver);
+  void constructionWalker(const llvm::Function *F, Resolver_t *resolver);
 
   struct dependency_visitor;
->>>>>>> ab2389c8
-
-public:
+
+ public:
   LLVMBasedICFG(LLVMTypeHierarchy &STH, ProjectIRDB &IRDB);
-
-  LLVMBasedICFG(LLVMTypeHierarchy &STH, ProjectIRDB &IRDB, WalkerStrategy W,
-                ResolveStrategy R,
+  
+  LLVMBasedICFG(LLVMTypeHierarchy &STH, ProjectIRDB &IRDB,
+                CallGraphAnalysisType CGType,
                 const std::vector<std::string> &EntryPoints = {"main"});
 
   LLVMBasedICFG(LLVMTypeHierarchy &STH, ProjectIRDB &IRDB,
-                const llvm::Module &M, WalkerStrategy W, ResolveStrategy R,
+                const llvm::Module &M, CallGraphAnalysisType CGType,
                 std::vector<std::string> EntryPoints = {});
 
   virtual ~LLVMBasedICFG() = default;
@@ -333,17 +123,17 @@
 
   const llvm::Function *getMethodOf(const llvm::Instruction *stmt) override;
 
-  std::vector<const llvm::Instruction *>
-  getPredsOf(const llvm::Instruction *I) override;
-
-  std::vector<const llvm::Instruction *>
-  getSuccsOf(const llvm::Instruction *I) override;
+  std::vector<const llvm::Instruction *> getPredsOf(
+      const llvm::Instruction *I) override;
+
+  std::vector<const llvm::Instruction *> getSuccsOf(
+      const llvm::Instruction *I) override;
 
   std::vector<std::pair<const llvm::Instruction *, const llvm::Instruction *>>
   getAllControlFlowEdges(const llvm::Function *fun) override;
 
-  std::vector<const llvm::Instruction *>
-  getAllInstructionsOf(const llvm::Function *fun) override;
+  std::vector<const llvm::Instruction *> getAllInstructionsOf(
+      const llvm::Function *fun) override;
 
   bool isExitStmt(const llvm::Instruction *stmt) override;
 
@@ -360,27 +150,23 @@
 
   const llvm::Function *getMethod(const std::string &fun) override;
 
-  std::set<const llvm::Function *>
-  getCalleesOfCallAt(const llvm::Instruction *n) override;
-
-<<<<<<< HEAD
-  std::set<const llvm::Instruction *>
-  getCallersOf(const llvm::Function *m) override;
-=======
-  std::set<const llvm::Instruction *> getCallersOf(const llvm::Function *m) override;
->>>>>>> ab2389c8
-
-  std::set<const llvm::Instruction *>
-  getCallsFromWithin(const llvm::Function *m) override;
-
-  std::set<const llvm::Instruction *>
-  getStartPointsOf(const llvm::Function *m) override;
-
-  std::set<const llvm::Instruction *>
-  getExitPointsOf(const llvm::Function *fun) override;
-
-  std::set<const llvm::Instruction *>
-  getReturnSitesOfCallAt(const llvm::Instruction *n) override;
+  std::set<const llvm::Function *> getCalleesOfCallAt(
+      const llvm::Instruction *n) override;
+
+  std::set<const llvm::Instruction *> getCallersOf(
+      const llvm::Function *m) override;
+
+  std::set<const llvm::Instruction *> getCallsFromWithin(
+      const llvm::Function *m) override;
+
+  std::set<const llvm::Instruction *> getStartPointsOf(
+      const llvm::Function *m) override;
+
+  std::set<const llvm::Instruction *> getExitPointsOf(
+      const llvm::Function *fun) override;
+
+  std::set<const llvm::Instruction *> getReturnSitesOfCallAt(
+      const llvm::Instruction *n) override;
 
   bool isCallStmt(const llvm::Instruction *stmt) override;
 
@@ -388,8 +174,8 @@
 
   const llvm::Instruction *getLastInstructionOf(const std::string &name);
 
-  std::vector<const llvm::Instruction *>
-  getAllInstructionsOfFunction(const std::string &name);
+  std::vector<const llvm::Instruction *> getAllInstructionsOfFunction(
+      const std::string &name);
 
   void mergeWith(const LLVMBasedICFG &other);
 
@@ -414,4 +200,6 @@
   std::vector<std::string> getDependencyOrderedFunctions();
 };
 
-} // namespace psr+}  // namespace psr
+
+#endif