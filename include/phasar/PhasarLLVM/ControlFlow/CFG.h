--- conflicted
+++ resolved
@@ -14,18 +14,13 @@
  *      Author: philipp
  */
 
-#pragma once
+#ifndef PHASAR_PHASARLLVM_CONTROLFLOW_CFG_H_
+#define PHASAR_PHASARLLVM_CONTROLFLOW_CFG_H_
 
-<<<<<<< HEAD
-#include <string>
-#include <utility>
-#include <vector>
-=======
 #include <utility> // std::pair
 #include <string>
 #include <vector>
 
->>>>>>> ab2389c8
 namespace psr {
 
 template <typename N, typename M> class CFG {
@@ -55,4 +50,6 @@
   virtual std::string getMethodName(M fun) = 0;
 };
 
-} // namespace psr+} // namespace psr
+
+#endif