/******************************************************************************
 * Copyright (c) 2017 Philipp Schubert.
 * All rights reserved. This program and the accompanying materials are made
 * available under the terms of LICENSE.txt.
 *
 * Contributors:
 *     Philipp Schubert and others
 *****************************************************************************/

#pragma once

#include <memory>
#include <set>
#include <sstream>
#include <string>

#include <phasar/PhasarLLVM/IfdsIde/EdgeFunction.h>
#include <phasar/PhasarLLVM/IfdsIde/EdgeFunctions/AllBottom.h>
#include <phasar/PhasarLLVM/IfdsIde/EdgeFunctions/AllTop.h>
#include <phasar/PhasarLLVM/IfdsIde/EdgeFunctions/EdgeIdentity.h>
#include <phasar/PhasarLLVM/IfdsIde/IDETabulationProblem.h>
#include <phasar/PhasarLLVM/IfdsIde/IFDSTabulationProblem.h>
#include <phasar/PhasarLLVM/Utils/BinaryDomain.h>

<<<<<<< HEAD
=======

>>>>>>> ab2389c8
namespace psr {

extern const std::shared_ptr<AllBottom<BinaryDomain>> ALL_BOTTOM;

/**
 * This class promotes a given IFDSTabulationProblem to an IDETabulationProblem
 * using a binary domain for the edge functions.
 */
template <typename N, typename D, typename M, typename I>
class IFDSToIDETabulationProblem
    : public IDETabulationProblem<N, D, M, BinaryDomain, I> {
public:
  IFDSTabulationProblem<N, D, M, I> &problem;

  IFDSToIDETabulationProblem(IFDSTabulationProblem<N, D, M, I> &ifdsProblem)
      : IDETabulationProblem<N, D, M, BinaryDomain, I>(), problem(ifdsProblem) {
    // std::cout << "IFDSToIDETabulationProblem::IFDSToIDETabulationProblem()" <<
    // std::endl;
    this->solver_config = problem.getSolverConfiguration();
  }

<<<<<<< HEAD
  std::shared_ptr<FlowFunction<D>> getNormalFlowFunction(N curr,
                                                         N succ) override {
=======
  std::shared_ptr<FlowFunction<D>> getNormalFlowFunction(N curr, N succ) override {
>>>>>>> ab2389c8
    return problem.getNormalFlowFunction(curr, succ);
  }

  std::shared_ptr<FlowFunction<D>> getCallFlowFunction(N callStmt,
<<<<<<< HEAD
                                                       M destMthd) override {
=======
                                                  M destMthd) override {
>>>>>>> ab2389c8
    return problem.getCallFlowFunction(callStmt, destMthd);
  }

  std::shared_ptr<FlowFunction<D>>
  getRetFlowFunction(N callSite, M calleeMthd, N exitStmt, N retSite) override {
    return problem.getRetFlowFunction(callSite, calleeMthd, exitStmt, retSite);
  }

  std::shared_ptr<FlowFunction<D>>
<<<<<<< HEAD
  getCallToRetFlowFunction(N callSite, N retSite,
                           std::set<M> callees) override {
=======
  getCallToRetFlowFunction(N callSite, N retSite, std::set<M> callees) override {
>>>>>>> ab2389c8
    return problem.getCallToRetFlowFunction(callSite, retSite, callees);
  }

  std::shared_ptr<FlowFunction<D>> getSummaryFlowFunction(N callStmt,
<<<<<<< HEAD
                                                          M destMthd) override {
=======
                                                     M destMthd) override {
>>>>>>> ab2389c8
    return problem.getSummaryFlowFunction(callStmt, destMthd);
  }

  I interproceduralCFG() override { return problem.interproceduralCFG(); }

<<<<<<< HEAD
  std::map<N, std::set<D>> initialSeeds() override {
    return problem.initialSeeds();
  }
=======
  std::map<N, std::set<D>> initialSeeds() override { return problem.initialSeeds(); }
>>>>>>> ab2389c8

  D zeroValue() override { return problem.zeroValue(); }

  bool isZeroValue(D d) const override { return problem.isZeroValue(d); }

  BinaryDomain topElement() override { return BinaryDomain::TOP; }

  BinaryDomain bottomElement() override { return BinaryDomain::BOTTOM; }

  BinaryDomain join(BinaryDomain left, BinaryDomain right) override {
    if (left == BinaryDomain::TOP && right == BinaryDomain::TOP) {
      return BinaryDomain::TOP;
    } else {
      return BinaryDomain::BOTTOM;
    }
  }

  std::shared_ptr<EdgeFunction<BinaryDomain>> allTopFunction() override {
    return std::make_shared<AllTop<BinaryDomain>>(BinaryDomain::TOP);
  }

  std::shared_ptr<EdgeFunction<BinaryDomain>>
  getNormalEdgeFunction(N src, D srcNode, N tgt, D tgtNode) override {
    if (problem.isZeroValue(srcNode))
      return ALL_BOTTOM;
    else
      return EdgeIdentity<BinaryDomain>::getInstance();
  }

  std::shared_ptr<EdgeFunction<BinaryDomain>>
  getCallEdgeFunction(N callStmt, D srcNode, M destinationMethod,
                      D destNode) override {
    if (problem.isZeroValue(srcNode))
      return ALL_BOTTOM;
    else
      return EdgeIdentity<BinaryDomain>::getInstance();
  }

  std::shared_ptr<EdgeFunction<BinaryDomain>>
  getReturnEdgeFunction(N callSite, M calleeMethod, N exitStmt, D exitNode,
                        N returnSite, D retNode) override {
    if (problem.isZeroValue(exitNode))
      return ALL_BOTTOM;
    else
      return EdgeIdentity<BinaryDomain>::getInstance();
  }

  std::shared_ptr<EdgeFunction<BinaryDomain>>
  getCallToReturnEdgeFunction(N callStmt, D callNode, N returnSite,
                              D returnSideNode) override {
    if (problem.isZeroValue(callNode))
      return ALL_BOTTOM;
    else
      return EdgeIdentity<BinaryDomain>::getInstance();
  }

  std::shared_ptr<EdgeFunction<BinaryDomain>>
  getSummaryEdgeFunction(N callStmt, D callNode, N retSite,
                         D retSiteNode) override {
    return EdgeIdentity<BinaryDomain>::getInstance();
  }

  std::string DtoString(D d) const override { return problem.DtoString(d); }

  std::string VtoString(BinaryDomain v) const override {
    std::ostringstream osst;
    osst << v;
    return osst.str();
  }

  std::string MtoString(M m) const override { return problem.MtoString(m); }

  std::string NtoString(N n) const override { return problem.NtoString(n); }
};

} // namespace psr<|MERGE_RESOLUTION|>--- conflicted
+++ resolved
@@ -7,7 +7,8 @@
  *     Philipp Schubert and others
  *****************************************************************************/
 
-#pragma once
+#ifndef PHASAR_PHASARLLVM_IFDSIDE_SOLVER_IFDSTOIDETABULATIONPROBLEM_H_
+#define PHASAR_PHASARLLVM_IFDSIDE_SOLVER_IFDSTOIDETABULATIONPROBLEM_H_
 
 #include <memory>
 #include <set>
@@ -22,10 +23,6 @@
 #include <phasar/PhasarLLVM/IfdsIde/IFDSTabulationProblem.h>
 #include <phasar/PhasarLLVM/Utils/BinaryDomain.h>
 
-<<<<<<< HEAD
-=======
-
->>>>>>> ab2389c8
 namespace psr {
 
 extern const std::shared_ptr<AllBottom<BinaryDomain>> ALL_BOTTOM;
@@ -47,21 +44,13 @@
     this->solver_config = problem.getSolverConfiguration();
   }
 
-<<<<<<< HEAD
   std::shared_ptr<FlowFunction<D>> getNormalFlowFunction(N curr,
                                                          N succ) override {
-=======
-  std::shared_ptr<FlowFunction<D>> getNormalFlowFunction(N curr, N succ) override {
->>>>>>> ab2389c8
     return problem.getNormalFlowFunction(curr, succ);
   }
 
   std::shared_ptr<FlowFunction<D>> getCallFlowFunction(N callStmt,
-<<<<<<< HEAD
                                                        M destMthd) override {
-=======
-                                                  M destMthd) override {
->>>>>>> ab2389c8
     return problem.getCallFlowFunction(callStmt, destMthd);
   }
 
@@ -71,33 +60,21 @@
   }
 
   std::shared_ptr<FlowFunction<D>>
-<<<<<<< HEAD
   getCallToRetFlowFunction(N callSite, N retSite,
                            std::set<M> callees) override {
-=======
-  getCallToRetFlowFunction(N callSite, N retSite, std::set<M> callees) override {
->>>>>>> ab2389c8
     return problem.getCallToRetFlowFunction(callSite, retSite, callees);
   }
 
   std::shared_ptr<FlowFunction<D>> getSummaryFlowFunction(N callStmt,
-<<<<<<< HEAD
                                                           M destMthd) override {
-=======
-                                                     M destMthd) override {
->>>>>>> ab2389c8
     return problem.getSummaryFlowFunction(callStmt, destMthd);
   }
 
   I interproceduralCFG() override { return problem.interproceduralCFG(); }
 
-<<<<<<< HEAD
   std::map<N, std::set<D>> initialSeeds() override {
     return problem.initialSeeds();
   }
-=======
-  std::map<N, std::set<D>> initialSeeds() override { return problem.initialSeeds(); }
->>>>>>> ab2389c8
 
   D zeroValue() override { return problem.zeroValue(); }
 
@@ -173,4 +150,6 @@
   std::string NtoString(N n) const override { return problem.NtoString(n); }
 };
 
-} // namespace psr+} // namespace psr
+
+#endif