--- conflicted
+++ resolved
@@ -14,7 +14,8 @@
  *      Author: pdschbrt
  */
 
-#pragma once
+#ifndef PHASAR_PHASARLLVM_IFDSIDE_SOLVER_IDESOLVER_H_
+#define PHASAR_PHASARLLVM_IFDSIDE_SOLVER_IDESOLVER_H_
 
 #include <map>
 #include <memory>
@@ -49,11 +50,6 @@
 #include <phasar/Utils/Table.h>
 #include <phasar/Utils/PAMM.h>
 
-<<<<<<< HEAD
-using json = nlohmann::json;
-
-=======
->>>>>>> ab2389c8
 namespace psr {
 
 using json = nlohmann::json;
@@ -89,18 +85,11 @@
         computePersistedSummaries(
             tabulationProblem.solver_config.computePersistedSummaries),
         allTop(tabulationProblem.allTopFunction()),
-<<<<<<< HEAD
         jumpFn(std::make_shared<JumpFunctions<N, D, M, V, I>>(
             allTop, ideTabulationProblem)),
         initialSeeds(tabulationProblem.initialSeeds()) {
     std::cout << "called IDESolver::IDESolver() ctor with IDEProblem"
               << std::endl;
-=======
-        jumpFn(std::make_shared<JumpFunctions<N, D, M, V, I>>(allTop,
-                                                         ideTabulationProblem)),
-        initialSeeds(tabulationProblem.initialSeeds()) {
-    std::cout << "called IDESolver::IDESolver() ctor with IDEProblem" << std::endl;
->>>>>>> ab2389c8
   }
 
   virtual ~IDESolver() = default;
@@ -133,12 +122,8 @@
         curr = cells[i].r;
         std::string n = ideTabulationProblem.NtoString(cells[i].r);
         boost::algorithm::trim(n);
-<<<<<<< HEAD
         std::string node =
             icfg.getMethodName(icfg.getMethodOf(curr)) + "::" + n;
-=======
-        std::string node = icfg.getMethodName(icfg.getMethodOf(curr)) + "::" + n;
->>>>>>> ab2389c8
         J[DataFlowID][node];
         std::string fact = ideTabulationProblem.DtoString(cells[i].c);
         boost::algorithm::trim(fact);
@@ -153,20 +138,12 @@
   void iterateMethod(std::vector<N> succs) {
     for (auto succ : succs) {
       // create statement node
-<<<<<<< HEAD
       std::cout << "ID: " << icfg.getStatementId(succ) << std::endl
                 << std::endl;
       auto currentMethodName =
           ideTabulationProblem.MtoString(icfg.getMethodOf(succ));
       auto content = ideTabulationProblem.NtoString(succ);
       std::cout << "n to string: " << content << std::endl;
-=======
-      std::cout << "ID: " << icfg.getStatementId(succ) << std::endl << std::endl;
-      auto currentMethodName =
-          ideTabulationProblem.MtoString(icfg.getMethodOf(succ));
-      auto content = ideTabulationProblem.NtoString(succ);
-      std::cout << "n to std::string: " << content << std::endl;
->>>>>>> ab2389c8
       // statement
       // {
       // methodName:
@@ -191,13 +168,8 @@
             // start points of called method
             auto nodeSet = icfg.getStartPointsOf(method);
             for (auto tmp : nodeSet) {
-<<<<<<< HEAD
               std::cout << "called nodes: "
                         << ideTabulationProblem.NtoString(tmp) << std::endl;
-=======
-              std::cout << "called nodes: " << ideTabulationProblem.NtoString(tmp)
-                   << std::endl;
->>>>>>> ab2389c8
 
               methodSet.insert(methodName);
               iterateMethod(icfg.getSuccsOf(tmp));
@@ -221,13 +193,8 @@
         // }
         auto returnsites = icfg.getReturnSitesOfCallAt(succ);
         for (auto returnsite : returnsites) {
-<<<<<<< HEAD
           std::cout << "retrurnsite: "
                     << ideTabulationProblem.NtoString(returnsite) << std::endl;
-=======
-          std::cout << "retrurnsite: " << ideTabulationProblem.NtoString(returnsite)
-               << std::endl;
->>>>>>> ab2389c8
         }
       }
 
@@ -238,14 +205,9 @@
       //   statementId: succ.id
       // }
       for (auto it : dVMap) {
-<<<<<<< HEAD
         std::cout << "map entry: " << ideTabulationProblem.DtoString(it.first)
                   << ":" << ideTabulationProblem.VtoString(it.second)
                   << std::endl;
-=======
-        std::cout << "std::map entry: " << ideTabulationProblem.DtoString(it.first) << ":"
-             << ideTabulationProblem.VtoString(it.second) << std::endl;
->>>>>>> ab2389c8
       }
       iterateMethod(icfg.getSuccsOf(succ));
     }
@@ -443,16 +405,10 @@
             addIncoming(sP, d3, n, d2);
             // line 15.2, copy to avoid concurrent modification exceptions by
             // other threads
-<<<<<<< HEAD
             std::set<
                 typename Table<N, D, std::shared_ptr<EdgeFunction<V>>>::Cell>
                 endSumm = std::set<typename Table<
                     N, D, std::shared_ptr<EdgeFunction<V>>>::Cell>(
-=======
-            std::set<typename Table<N, D, std::shared_ptr<EdgeFunction<V>>>::Cell>
-                endSumm = std::set<
-                    typename Table<N, D, std::shared_ptr<EdgeFunction<V>>>::Cell>(
->>>>>>> ab2389c8
                     endSummary(sP, d3));
             ADD_TO_HIST("IDESolver", endSumm.size());
             // std::cout << "ENDSUMM" << std::endl;
@@ -464,20 +420,12 @@
             // <sP,d3>, create new caller-side jump functions to the return
             // sites because we have observed a potentially new incoming
             // edge into <sP,d3>
-<<<<<<< HEAD
             for (typename Table<N, D, std::shared_ptr<EdgeFunction<V>>>::Cell
                      entry : endSumm) {
               N eP = entry.getRowKey();
               D d4 = entry.getColumnKey();
               std::shared_ptr<EdgeFunction<V>> fCalleeSummary =
                   entry.getValue();
-=======
-            for (typename Table<N, D, std::shared_ptr<EdgeFunction<V>>>::Cell entry :
-                 endSumm) {
-              N eP = entry.getRowKey();
-              D d4 = entry.getColumnKey();
-              std::shared_ptr<EdgeFunction<V>> fCalleeSummary = entry.getValue();
->>>>>>> ab2389c8
               // for each return site
               for (N retSiteN : returnSiteNs) {
                 // compute return-flow function
@@ -648,12 +596,8 @@
                                  edge.getTarget())[edge.factAtTarget()];
   }
 
-<<<<<<< HEAD
   void addEndSummary(N sP, D d1, N eP, D d2,
                      std::shared_ptr<EdgeFunction<V>> f) {
-=======
-  void addEndSummary(N sP, D d1, N eP, D d2, std::shared_ptr<EdgeFunction<V>> f) {
->>>>>>> ab2389c8
     // note: at this point we don't need to join with a potential previous f
     // because f is a jump function, which is already properly joined
     // within propagate(..)
@@ -778,18 +722,11 @@
         computePersistedSummaries(
             ideTabulationProblem.solver_config.computePersistedSummaries),
         allTop(ideTabulationProblem.allTopFunction()),
-<<<<<<< HEAD
         jumpFn(std::make_shared<JumpFunctions<N, D, M, V, I>>(
             allTop, ideTabulationProblem)),
         initialSeeds(ideTabulationProblem.initialSeeds()) {
     // std::cout << "called IDESolver::IDESolver() ctor with IFDSProblem" <<
     // std::endl;
-=======
-        jumpFn(std::make_shared<JumpFunctions<N, D, M, V, I>>(allTop,
-                                                         ideTabulationProblem)),
-        initialSeeds(ideTabulationProblem.initialSeeds()) {
-    // std::cout << "called IDESolver::IDESolver() ctor with IFDSProblem" << std::endl;
->>>>>>> ab2389c8
   }
 
   /**
@@ -803,11 +740,7 @@
     std::map<N, std::set<D>> allSeeds(initialSeeds);
     for (N unbalancedRetSite : unbalancedRetSites) {
       if (allSeeds[unbalancedRetSite].empty()) {
-<<<<<<< HEAD
         allSeeds.insert(make_pair(unbalancedRetSite, std::set<D>({zeroValue})));
-=======
-        allSeeds.insert(std::make_pair(unbalancedRetSite, std::set<D>({zeroValue})));
->>>>>>> ab2389c8
         // ADD_TO_HIST("Data-flow facts", 1);
       }
     }
@@ -930,11 +863,7 @@
             // site using the composed function
             for (auto valAndFunc : jumpFn->reverseLookup(c, d4)) {
               std::shared_ptr<EdgeFunction<V>> f3 = valAndFunc.second;
-<<<<<<< HEAD
               if (!f3->equal_to(allTop)) {
-=======
-              if (!f3->equalTo(allTop)) {
->>>>>>> ab2389c8
                 D d3 = valAndFunc.first;
                 D d5_restoredCtx = restoreContextOnReturnedFact(c, d4, d5);
                 propagate(d3, retSiteC, d5_restoredCtx, f3->composeWith(fPrime),
@@ -960,13 +889,8 @@
               cachedFlowEdgeFunctions.getRetFlowFunction(
                   c, methodThatNeedsSummary, n, retSiteC);
           INC_COUNTER("FF Queries");
-<<<<<<< HEAD
           std::set<D> targets = computeReturnFlowFunction(
               retFunction, d1, d2, c, std::set<D>{zeroValue});
-=======
-          std::set<D> targets = computeReturnFlowFunction(retFunction, d1, d2, c,
-                                                          std::set<D>{zeroValue});
->>>>>>> ab2389c8
           ADD_TO_HIST("Data-flow facts", targets.size());
           saveEdges(n, retSiteC, d2, targets, true);
           for (D d5 : targets) {
@@ -994,16 +918,10 @@
     }
   }
 
-<<<<<<< HEAD
   void
   propagteUnbalancedReturnFlow(N retSiteC, D targetVal,
                                std::shared_ptr<EdgeFunction<V>> edgeFunction,
                                N relatedCallSite) {
-=======
-  void propagteUnbalancedReturnFlow(N retSiteC, D targetVal,
-                                    std::shared_ptr<EdgeFunction<V>> edgeFunction,
-                                    N relatedCallSite) {
->>>>>>> ab2389c8
     propagate(zeroValue, retSiteC, targetVal, edgeFunction, relatedCallSite,
               true);
   }
@@ -1040,28 +958,17 @@
    * @param d2 The abstraction at the current node
    * @return The std::set of abstractions at the successor node
    */
-<<<<<<< HEAD
   std::set<D>
   computeNormalFlowFunction(std::shared_ptr<FlowFunction<D>> flowFunction, D d1,
                             D d2) {
-=======
-  std::set<D> computeNormalFlowFunction(std::shared_ptr<FlowFunction<D>> flowFunction,
-                                   D d1, D d2) {
->>>>>>> ab2389c8
     return flowFunction->computeTargets(d2);
   }
 
   /**
    * TODO: comment
    */
-<<<<<<< HEAD
   std::set<D> computeSummaryFlowFunction(
       std::shared_ptr<FlowFunction<D>> SummaryFlowFunction, D d1, D d2) {
-=======
-  std::set<D>
-  computeSummaryFlowFunction(std::shared_ptr<FlowFunction<D>> SummaryFlowFunction,
-                             D d1, D d2) {
->>>>>>> ab2389c8
     return SummaryFlowFunction->computeTargets(d2);
   }
 
@@ -1072,14 +979,9 @@
    * @param d2 The abstraction at the call site
    * @return The std::set of caller-side abstractions at the callee's start node
    */
-<<<<<<< HEAD
   std::set<D>
   computeCallFlowFunction(std::shared_ptr<FlowFunction<D>> callFlowFunction,
                           D d1, D d2) {
-=======
-  std::set<D> computeCallFlowFunction(std::shared_ptr<FlowFunction<D>> callFlowFunction,
-                                 D d1, D d2) {
->>>>>>> ab2389c8
     return callFlowFunction->computeTargets(d2);
   }
 
@@ -1107,15 +1009,9 @@
    * @param callerSideDs The abstractions at the call site
    * @return The std::set of caller-side abstractions at the return site
    */
-<<<<<<< HEAD
   std::set<D>
   computeReturnFlowFunction(std::shared_ptr<FlowFunction<D>> retFunction, D d1,
                             D d2, N callSite, std::set<D> callerSideDs) {
-=======
-  std::set<D> computeReturnFlowFunction(std::shared_ptr<FlowFunction<D>> retFunction,
-                                   D d1, D d2, N callSite,
-                                   std::set<D> callerSideDs) {
->>>>>>> ab2389c8
     return retFunction->computeTargets(d2);
   }
 
@@ -1137,12 +1033,8 @@
    * but may be useful for subclasses of {@link IDESolver})
    */
   void
-<<<<<<< HEAD
   propagate(D sourceVal, N target, D targetVal,
             std::shared_ptr<EdgeFunction<V>> f,
-=======
-  propagate(D sourceVal, N target, D targetVal, std::shared_ptr<EdgeFunction<V>> f,
->>>>>>> ab2389c8
             /* deliberately exposed to clients */ N relatedCallSite,
             /* deliberately exposed to clients */ bool isUnbalancedReturn) {
     auto &lg = lg::get();
@@ -1179,13 +1071,9 @@
     return endsummarytab.get(sP, d3).cellSet();
   }
 
-<<<<<<< HEAD
   std::map<N, std::set<D>> incoming(D d1, N sP) {
     return incomingtab.get(sP, d1);
   }
-=======
-  std::map<N, std::set<D>> incoming(D d1, N sP) { return incomingtab.get(sP, d1); }
->>>>>>> ab2389c8
 
   void addIncoming(N sP, D d3, N n, D d2) {
     incomingtab.get(sP, d3)[n].insert(d2);
@@ -1221,19 +1109,11 @@
       LOG_IF_ENABLE(BOOST_LOG_SEV(lg, DEBUG)
           << "d1: " << ideTabulationProblem.DtoString(cell.c));
       for (auto inner_cell : cell.v.cellVec()) {
-<<<<<<< HEAD
-        BOOST_LOG_SEV(lg, DEBUG)
-            << "eP: " << ideTabulationProblem.NtoString(inner_cell.r);
-        BOOST_LOG_SEV(lg, DEBUG)
-            << "d2: " << ideTabulationProblem.DtoString(inner_cell.c);
-        BOOST_LOG_SEV(lg, DEBUG) << "edge fun: " << inner_cell.v->str();
-=======
         LOG_IF_ENABLE(BOOST_LOG_SEV(lg, DEBUG)
             << "eP: " << ideTabulationProblem.NtoString(inner_cell.r));
         LOG_IF_ENABLE(BOOST_LOG_SEV(lg, DEBUG)
             << "d2: " << ideTabulationProblem.DtoString(inner_cell.c));
         LOG_IF_ENABLE(BOOST_LOG_SEV(lg, DEBUG) << "edge fun: " << inner_cell.v->toString());
->>>>>>> ab2389c8
       }
       LOG_IF_ENABLE(BOOST_LOG_SEV(lg, DEBUG) << "-----");
     }
@@ -1241,4 +1121,6 @@
   }
 };
 
-} // namespace psr+} // namespace psr
+
+#endif