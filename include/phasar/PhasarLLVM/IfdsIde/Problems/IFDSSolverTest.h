/******************************************************************************
 * Copyright (c) 2017 Philipp Schubert.
 * All rights reserved. This program and the accompanying materials are made
 * available under the terms of LICENSE.txt.
 *
 * Contributors:
 *     Philipp Schubert and others
 *****************************************************************************/

#pragma once

#include <map>
#include <memory>
#include <set>
#include <string>
#include <vector>

#include <phasar/PhasarLLVM/IfdsIde/DefaultIFDSTabulationProblem.h>

namespace llvm {
class Instruction;
class Function;
class Value;
} // namespace llvm
namespace psr {

<<<<<<< HEAD
namespace psr {
=======
>>>>>>> ab2389c8
class LLVMBasedICFG;

class IFDSSolverTest : public DefaultIFDSTabulationProblem<
                           const llvm::Instruction *, const llvm::Value *,
                           const llvm::Function *, LLVMBasedICFG &> {
private:
  std::vector<std::string> EntryPoints;

public:
  typedef const llvm::Value *d_t;
  typedef const llvm::Instruction *n_t;
  typedef const llvm::Function *m_t;
  typedef LLVMBasedICFG &i_t;

  IFDSSolverTest(i_t icfg, std::vector<std::string> EntryPoints = {"main"});

  virtual ~IFDSSolverTest() = default;

  std::shared_ptr<FlowFunction<d_t>> getNormalFlowFunction(n_t curr,
                                                           n_t succ) override;

  std::shared_ptr<FlowFunction<d_t>> getCallFlowFunction(n_t callStmt,
                                                         m_t destMthd) override;

  std::shared_ptr<FlowFunction<d_t>> getRetFlowFunction(n_t callSite,
                                                        m_t calleeMthd,
                                                        n_t exitStmt,
                                                        n_t retSite) override;

  std::shared_ptr<FlowFunction<d_t>>
  getCallToRetFlowFunction(n_t callSite, n_t retSite,
                           std::set<m_t> callees) override;

  std::shared_ptr<FlowFunction<d_t>>
  getSummaryFlowFunction(n_t callStmt, m_t destMthd) override;

  std::map<n_t, std::set<d_t>> initialSeeds() override;

  d_t createZeroValue() override;

  bool isZeroValue(d_t d) const override;

  std::string DtoString(d_t d) const override;

  std::string NtoString(n_t n) const override;

  std::string MtoString(m_t m) const override;
};

} // namespace psr<|MERGE_RESOLUTION|>--- conflicted
+++ resolved
@@ -7,7 +7,8 @@
  *     Philipp Schubert and others
  *****************************************************************************/
 
-#pragma once
+#ifndef PHASAR_PHASARLLVM_IFDSIDE_PROBLEMS_IFDSSOLVERTEST_H_
+#define PHASAR_PHASARLLVM_IFDSIDE_PROBLEMS_IFDSSOLVERTEST_H_
 
 #include <map>
 #include <memory>
@@ -24,10 +25,6 @@
 } // namespace llvm
 namespace psr {
 
-<<<<<<< HEAD
-namespace psr {
-=======
->>>>>>> ab2389c8
 class LLVMBasedICFG;
 
 class IFDSSolverTest : public DefaultIFDSTabulationProblem<
@@ -77,4 +74,6 @@
   std::string MtoString(m_t m) const override;
 };
 
-} // namespace psr+} // namespace psr
+
+#endif