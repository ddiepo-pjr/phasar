--- conflicted
+++ resolved
@@ -14,34 +14,20 @@
  *      Author: pdschbrt
  */
 
-#pragma once
+#ifndef PHASAR_PHASARLLVM_IFDSIDE_FLOWFUNCTIONS_COMPOSE_H_
+#define PHASAR_PHASARLLVM_IFDSIDE_FLOWFUNCTIONS_COMPOSE_H_
 
-
-
-<<<<<<< HEAD
-#include <phasar/PhasarLLVM/IfdsIde/FlowFunction.h>
-#include <phasar/PhasarLLVM/IfdsIde/FlowFunctions/Identity.h>
-=======
->>>>>>> ab2389c8
 #include <set>
 #include <memory>
 #include <vector>
 
-<<<<<<< HEAD
-namespace psr {
-
-template <typename D> class Compose : FlowFunction<D> {
-private:
-=======
 #include <phasar/PhasarLLVM/IfdsIde/FlowFunction.h>
-
-#include "Identity.h"
+#include <phasar/PhasarLLVM/IfdsIde/FlowFunctions/Identity.h>
 
 namespace psr {
 
 template <typename D> class Compose : public FlowFunction<D> {
 protected:
->>>>>>> ab2389c8
   const std::vector<FlowFunction<D>> funcs;
 
 public:
@@ -76,4 +62,6 @@
   }
 };
 
-} // namespace psr+} // namespace psr
+
+#endif