/******************************************************************************
 * Copyright (c) 2017 Philipp Schubert.
 * All rights reserved. This program and the accompanying materials are made
 * available under the terms of LICENSE.txt.
 *
 * Contributors:
 *     Philipp Schubert and others
 *****************************************************************************/

/*
 * AbstractEdgeFunctions.h
 *
 *  Created on: 04.08.2016
 *      Author: pdschbrt
 */

#pragma once

#include <memory>
#include <phasar/PhasarLLVM/IfdsIde/EdgeFunction.h>

<<<<<<< HEAD
=======
#include "EdgeFunction.h"

>>>>>>> ab2389c8
namespace psr {

template <typename N, typename D, typename M, typename V> class EdgeFunctions {
public:
  virtual ~EdgeFunctions() = default;
  virtual std::shared_ptr<EdgeFunction<V>>
  getNormalEdgeFunction(N curr, D currNode, N succ, D succNode) = 0;
<<<<<<< HEAD
  virtual std::shared_ptr<EdgeFunction<V>>
  getCallEdgeFunction(N callStmt, D srcNode, M destiantionMethod,
                      D destNode) = 0;
=======
  virtual std::shared_ptr<EdgeFunction<V>> getCallEdgeFunction(N callStmt, D srcNode,
                                                          M destiantionMethod,
                                                          D destNode) = 0;
>>>>>>> ab2389c8
  virtual std::shared_ptr<EdgeFunction<V>>
  getReturnEdgeFunction(N callSite, M calleeMethod, N exitStmt, D exitNode,
                        N reSite, D retNode) = 0;
  virtual std::shared_ptr<EdgeFunction<V>>
  getCallToReturnEdgeFunction(N callSite, D callNode, N retSite,
                              D retSiteNode) = 0;
  virtual std::shared_ptr<EdgeFunction<V>>
  getSummaryEdgeFunction(N curr, D currNode, N succ, D succNode) = 0;
};

} // namespace psr<|MERGE_RESOLUTION|>--- conflicted
+++ resolved
@@ -14,16 +14,12 @@
  *      Author: pdschbrt
  */
 
-#pragma once
+#ifndef PHASAR_PHASARLLVM_IFDSIDE_EDGEFUNCTIONS_H_
+#define PHASAR_PHASARLLVM_IFDSIDE_EDGEFUNCTIONS_H_
 
 #include <memory>
 #include <phasar/PhasarLLVM/IfdsIde/EdgeFunction.h>
 
-<<<<<<< HEAD
-=======
-#include "EdgeFunction.h"
-
->>>>>>> ab2389c8
 namespace psr {
 
 template <typename N, typename D, typename M, typename V> class EdgeFunctions {
@@ -31,15 +27,9 @@
   virtual ~EdgeFunctions() = default;
   virtual std::shared_ptr<EdgeFunction<V>>
   getNormalEdgeFunction(N curr, D currNode, N succ, D succNode) = 0;
-<<<<<<< HEAD
   virtual std::shared_ptr<EdgeFunction<V>>
   getCallEdgeFunction(N callStmt, D srcNode, M destiantionMethod,
                       D destNode) = 0;
-=======
-  virtual std::shared_ptr<EdgeFunction<V>> getCallEdgeFunction(N callStmt, D srcNode,
-                                                          M destiantionMethod,
-                                                          D destNode) = 0;
->>>>>>> ab2389c8
   virtual std::shared_ptr<EdgeFunction<V>>
   getReturnEdgeFunction(N callSite, M calleeMethod, N exitStmt, D exitNode,
                         N reSite, D retNode) = 0;
@@ -50,4 +40,6 @@
   getSummaryEdgeFunction(N curr, D currNode, N succ, D succNode) = 0;
 };
 
-} // namespace psr+} // namespace psr
+
+#endif