#include <gtest/gtest.h>
#include <phasar/DB/ProjectIRDB.h>
#include <phasar/PhasarLLVM/ControlFlow/LLVMBasedICFG.h>
#include <phasar/PhasarLLVM/IfdsIde/Problems/IFDSConstAnalysis.h>
#include <phasar/PhasarLLVM/IfdsIde/Solver/LLVMIFDSSolver.h>
#include <phasar/PhasarLLVM/Passes/ValueAnnotationPass.h>
#include <phasar/PhasarLLVM/Pointer/LLVMTypeHierarchy.h>

using namespace std;
using namespace psr;

/* ============== TEST FIXTURE ============== */

class IFDSConstAnalysisTest : public ::testing::Test {
protected:
  const std::string pathToLLFiles =
      PhasarDirectory + "build/test/llvm_test_code/constness/";
  const std::vector<std::string> EntryPoints = {"main"};
  // const std::set<std::string> IgnoredGlobalNames = {"llvm.used",
  //                                                   "llvm.compiler.used",
  //                                                   "llvm.global_ctors",
  //                                                   "llvm.global_dtors",
  //                                                   "vtable",
  //                                                   "typeinfo"};

  ProjectIRDB *IRDB;
  LLVMTypeHierarchy *TH;
  LLVMBasedICFG *ICFG;
  IFDSConstAnalysis *constproblem;

  IFDSConstAnalysisTest() {}
  virtual ~IFDSConstAnalysisTest() {}

  void Initialize(const std::vector<std::string> &IRFiles) {
    IRDB = new ProjectIRDB(IRFiles);
    IRDB->preprocessIR();
    TH = new LLVMTypeHierarchy(*IRDB);
    ICFG =
        new LLVMBasedICFG(*TH, *IRDB, CallGraphAnalysisType::OTF, EntryPoints);
    constproblem = new IFDSConstAnalysis(*ICFG, EntryPoints);
  }

  void SetUp() override {
    initializeLogger(false);
    ValueAnnotationPass::resetValueID();
  }

  void TearDown() override {
    PAMM_FACTORY;
    delete IRDB;
    delete TH;
    delete ICFG;
    delete constproblem;
    PAMM_RESET;
  }

  void
  compareResults(const std::set<unsigned long> &groundTruth,
                 LLVMIFDSSolver<const llvm::Value *, LLVMBasedICFG &> &solver) {
    // get all stack and heap alloca instructions
    // std::set<const llvm::Value *> allMemoryLoc =
    // IRDB->getAllocaInstructions();
    // add global varibales to the memory location set, except the llvm
    // intrinsic global variables
    // for (auto M : IRDB->getAllModules()) {
    //  for (auto &GV : M->globals()) {
    //    if (GV.hasName()) {
    //      string GVName = cxx_demangle(GV.getName().str());
    //      if (!IgnoredGlobalNames.count(GVName.substr(0, GVName.find(' ')))) {
    //        allMemoryLoc.insert(&GV);
    //      }
    //    }
    //  }
    //}
    std::set<const llvm::Value *> allMutableAllocas;
    for (auto RR : IRDB->getRetResInstructions()) {
      std::set<const llvm::Value *> facts = solver.ifdsResultsAt(RR);
      for (auto fact : facts) {
        if (isAllocaInstOrHeapAllocaFunction(fact) ||
            (llvm::isa<llvm::GlobalValue>(fact) &&
             !constproblem->isZeroValue(fact))) {
          allMutableAllocas.insert(fact);
        }
      }
      // Empty facts means the return/resume statement is part of not
      // analyzed function - remove all allocas of that function
      // if (facts.empty()) {
      //  const llvm::Function *F = RR->getParent()->getParent();
      //  for (auto mem_itr = allMemoryLoc.begin();
      //       mem_itr != allMemoryLoc.end();) {
      //    if (auto Inst = llvm::dyn_cast<llvm::Instruction>(*mem_itr)) {
      //      if (Inst->getParent()->getParent() == F) {
      //        mem_itr = allMemoryLoc.erase(mem_itr);
      //      } else {
      //        ++mem_itr;
      //      }
      //    } else {
      //      ++mem_itr;
      //    }
      //  }
      /*} else {
        for (auto fact : solver.ifdsResultsAt(RR)) {
          if (isAllocaInstOrHeapAllocaFunction(fact) ||
              llvm::isa<llvm::GlobalValue>(fact)) {
            allMemoryLoc.erase(fact);
          }
        }
      }*/
    }
    std::set<unsigned long> mutableIDs;
    for (auto memloc : allMutableAllocas) {
      mutableIDs.insert(std::stoul(getMetaDataID(memloc)));
    }
    EXPECT_EQ(groundTruth, mutableIDs);
  }
};

/* ============== BASIC TESTS ============== */
TEST_F(IFDSConstAnalysisTest, HandleBasicTest_01) {
  Initialize({pathToLLFiles + "basic/basic_01.ll"});
  LLVMIFDSSolver<const llvm::Value *, LLVMBasedICFG &> llvmconstsolver(
      *constproblem, false);
  llvmconstsolver.solve();
  compareResults({}, llvmconstsolver);
}

TEST_F(IFDSConstAnalysisTest, HandleBasicTest_02) {
  Initialize({pathToLLFiles + "basic/basic_02.ll"});
  LLVMIFDSSolver<const llvm::Value *, LLVMBasedICFG &> llvmconstsolver(
      *constproblem, false);
  llvmconstsolver.solve();
  compareResults({1}, llvmconstsolver);
}

TEST_F(IFDSConstAnalysisTest, HandleBasicTest_03) {
  Initialize({pathToLLFiles + "basic/basic_03.ll"});
  LLVMIFDSSolver<const llvm::Value *, LLVMBasedICFG &> llvmconstsolver(
      *constproblem, false);
  llvmconstsolver.solve();
  compareResults({1}, llvmconstsolver);
}

TEST_F(IFDSConstAnalysisTest, HandleBasicTest_04) {
  Initialize({pathToLLFiles + "basic/basic_04.ll"});
  LLVMIFDSSolver<const llvm::Value *, LLVMBasedICFG &> llvmconstsolver(
      *constproblem, false);
  llvmconstsolver.solve();
  compareResults({1}, llvmconstsolver);
}

/* ============== CONTROL FLOW TESTS ============== */
TEST_F(IFDSConstAnalysisTest, HandleCFForTest_01) {
  Initialize({pathToLLFiles + "control_flow/cf_for_01.ll"});
  LLVMIFDSSolver<const llvm::Value *, LLVMBasedICFG &> llvmconstsolver(
      *constproblem, false);
  llvmconstsolver.solve();
  compareResults({0}, llvmconstsolver);
}

TEST_F(IFDSConstAnalysisTest, HandleCFForTest_02) {
  Initialize({pathToLLFiles + "control_flow/cf_for_02.ll"});
  LLVMIFDSSolver<const llvm::Value *, LLVMBasedICFG &> llvmconstsolver(
      *constproblem, false);
  llvmconstsolver.solve();
  compareResults({1}, llvmconstsolver);
}

TEST_F(IFDSConstAnalysisTest, HandleCFIfTest_01) {
  Initialize({pathToLLFiles + "control_flow/cf_if_01.ll"});
  LLVMIFDSSolver<const llvm::Value *, LLVMBasedICFG &> llvmconstsolver(
      *constproblem, false);
  llvmconstsolver.solve();
  compareResults({1}, llvmconstsolver);
}

TEST_F(IFDSConstAnalysisTest, HandleCFIfTest_02) {
  Initialize({pathToLLFiles + "control_flow/cf_if_02.ll"});
  LLVMIFDSSolver<const llvm::Value *, LLVMBasedICFG &> llvmconstsolver(
      *constproblem, false);
  llvmconstsolver.solve();
  compareResults({}, llvmconstsolver);
}

TEST_F(IFDSConstAnalysisTest, HandleCFWhileTest_01) {
  Initialize({pathToLLFiles + "control_flow/cf_while_01.ll"});
  LLVMIFDSSolver<const llvm::Value *, LLVMBasedICFG &> llvmconstsolver(
      *constproblem, false);
  llvmconstsolver.solve();
  compareResults({0}, llvmconstsolver);
}

/* ============== POINTER TESTS ============== */
TEST_F(IFDSConstAnalysisTest, HandlePointerTest_01) {
  Initialize({pathToLLFiles + "pointer/pointer_01.ll"});
  LLVMIFDSSolver<const llvm::Value *, LLVMBasedICFG &> llvmconstsolver(
      *constproblem, false);
  llvmconstsolver.solve();
  compareResults({1}, llvmconstsolver);
}

TEST_F(IFDSConstAnalysisTest, HandlePointerTest_02) {
  Initialize({pathToLLFiles + "pointer/pointer_02.ll"});
  LLVMIFDSSolver<const llvm::Value *, LLVMBasedICFG &> llvmconstsolver(
      *constproblem, false);
  llvmconstsolver.solve();
  compareResults({1}, llvmconstsolver);
}

<<<<<<< HEAD
TEST_F(IFDSConstAnalysisTest, HandlePointerTest_03) {
  Initialize({pathToLLFiles + "pointer/pointer_03.ll"});
  LLVMIFDSSolver<const llvm::Value *, LLVMBasedICFG &> llvmconstsolver(
      *constproblem, false);
  llvmconstsolver.solve();
  compareResults({2, 3}, llvmconstsolver);
}
=======
// TEST_F(IFDSConstAnalysisTest, HandlePointerTest_03) {
// TODO needs fix, once we have more precise points-to information
// SetUp({pathToLLFiles + "pointer/pointer_03.ll"});
// LLVMIFDSSolver<const llvm::Value *, LLVMBasedICFG &> llvmconstsolver(
//     *constproblem, false);
// llvmconstsolver.solve();
// compareResults({2, 3}, llvmconstsolver);
// }
>>>>>>> f5d7eeb2

TEST_F(IFDSConstAnalysisTest, HandlePointerTest_04) {
  Initialize({pathToLLFiles + "pointer/pointer_04.ll"});
  LLVMIFDSSolver<const llvm::Value *, LLVMBasedICFG &> llvmconstsolver(
      *constproblem, false);
  llvmconstsolver.solve();
  compareResults({3}, llvmconstsolver);
}

/* ============== GLOBAL TESTS ============== */
TEST_F(IFDSConstAnalysisTest, HandleGlobalTest_01) {
  Initialize({pathToLLFiles + "global/global_01.ll"});
  LLVMIFDSSolver<const llvm::Value *, LLVMBasedICFG &> llvmconstsolver(
      *constproblem, false);
  llvmconstsolver.solve();
  compareResults({0}, llvmconstsolver);
}

TEST_F(IFDSConstAnalysisTest, HandleGlobalTest_02) {
  Initialize({pathToLLFiles + "global/global_02.ll"});
  LLVMIFDSSolver<const llvm::Value *, LLVMBasedICFG &> llvmconstsolver(
      *constproblem, false);
  llvmconstsolver.solve();
  compareResults({0, 1}, llvmconstsolver);
}

TEST_F(IFDSConstAnalysisTest, HandleGlobalTest_03) {
  Initialize({pathToLLFiles + "global/global_03.ll"});
  LLVMIFDSSolver<const llvm::Value *, LLVMBasedICFG &> llvmconstsolver(
      *constproblem, false);
  llvmconstsolver.solve();
  compareResults({0}, llvmconstsolver);
}

<<<<<<< HEAD
TEST_F(IFDSConstAnalysisTest, HandleGlobalTest_04) {
  Initialize({pathToLLFiles + "global/global_04.ll"});
  LLVMIFDSSolver<const llvm::Value *, LLVMBasedICFG &> llvmconstsolver(
      *constproblem, false);
  llvmconstsolver.solve();
  compareResults({0, 4}, llvmconstsolver);
}
=======
// TEST_F(IFDSConstAnalysisTest, HandleGlobalTest_04) {
// TODO needs fix, once we have more precise points-to information
// SetUp({pathToLLFiles + "global/global_04.ll"});
// LLVMIFDSSolver<const llvm::Value *, LLVMBasedICFG &> llvmconstsolver(
//     *constproblem, false);
// llvmconstsolver.solve();
// compareResults({0, 4}, llvmconstsolver);
// }
>>>>>>> f5d7eeb2

/* ============== CALL TESTS ============== */
TEST_F(IFDSConstAnalysisTest, HandleCallParamTest_01) {
  Initialize({pathToLLFiles + "call/param/call_param_01.ll"});
  LLVMIFDSSolver<const llvm::Value *, LLVMBasedICFG &> llvmconstsolver(
      *constproblem, false);
  llvmconstsolver.solve();
  compareResults({4}, llvmconstsolver);
}

TEST_F(IFDSConstAnalysisTest, HandleCallParamTest_02) {
  Initialize({pathToLLFiles + "call/param/call_param_02.ll"});
  LLVMIFDSSolver<const llvm::Value *, LLVMBasedICFG &> llvmconstsolver(
      *constproblem, false);
  llvmconstsolver.solve();
  compareResults({4}, llvmconstsolver);
}

TEST_F(IFDSConstAnalysisTest, HandleCallParamTest_03) {
  Initialize({pathToLLFiles + "call/param/call_param_03.ll"});
  LLVMIFDSSolver<const llvm::Value *, LLVMBasedICFG &> llvmconstsolver(
      *constproblem, false);
  llvmconstsolver.solve();
  compareResults({}, llvmconstsolver);
}

<<<<<<< HEAD
TEST_F(IFDSConstAnalysisTest, HandleCallParamTest_04) {
  Initialize({pathToLLFiles + "call/param/call_param_04.ll"});
  LLVMIFDSSolver<const llvm::Value *, LLVMBasedICFG &> llvmconstsolver(
      *constproblem, false);
  llvmconstsolver.solve();
  compareResults({}, llvmconstsolver);
}

TEST_F(IFDSConstAnalysisTest, HandleCallParamTest_05) {
  Initialize({pathToLLFiles + "call/param/call_param_05.ll"});
  LLVMIFDSSolver<const llvm::Value *, LLVMBasedICFG &> llvmconstsolver(
      *constproblem, false);
  llvmconstsolver.solve();
  compareResults({2}, llvmconstsolver);
}
=======
// TEST_F(IFDSConstAnalysisTest, HandleCallParamTest_04) {
// TODO needs fix, once we have more precise points-to information
// SetUp({pathToLLFiles + "call/param/call_param_04.ll"});
// LLVMIFDSSolver<const llvm::Value *, LLVMBasedICFG &> llvmconstsolver(
//     *constproblem, false);
// llvmconstsolver.solve();
// compareResults({}, llvmconstsolver);
// }

// TEST_F(IFDSConstAnalysisTest, HandleCallParamTest_05) {
// TODO needs fix, once we have more precise points-to information
// SetUp({pathToLLFiles + "call/param/call_param_05.ll"});
// LLVMIFDSSolver<const llvm::Value *, LLVMBasedICFG &> llvmconstsolver(
//     *constproblem, false);
// llvmconstsolver.solve();
// compareResults({2}, llvmconstsolver);
// }
>>>>>>> f5d7eeb2

TEST_F(IFDSConstAnalysisTest, HandleCallParamTest_06) {
  Initialize({pathToLLFiles + "call/param/call_param_06.ll"});
  LLVMIFDSSolver<const llvm::Value *, LLVMBasedICFG &> llvmconstsolver(
      *constproblem, false);
  llvmconstsolver.solve();
  compareResults({}, llvmconstsolver);
}

TEST_F(IFDSConstAnalysisTest, HandleCallParamTest_07) {
  Initialize({pathToLLFiles + "call/param/call_param_07.ll"});
  LLVMIFDSSolver<const llvm::Value *, LLVMBasedICFG &> llvmconstsolver(
      *constproblem, false);
  llvmconstsolver.solve();
  compareResults({4}, llvmconstsolver);
}

TEST_F(IFDSConstAnalysisTest, HandleCallParamTest_08) {
  Initialize({pathToLLFiles + "call/param/call_param_08.ll"});
  LLVMIFDSSolver<const llvm::Value *, LLVMBasedICFG &> llvmconstsolver(
      *constproblem, false);
  llvmconstsolver.solve();
  compareResults({3}, llvmconstsolver);
}

TEST_F(IFDSConstAnalysisTest, HandleCallReturnTest_01) {
  Initialize({pathToLLFiles + "call/return/call_ret_01.ll"});
  LLVMIFDSSolver<const llvm::Value *, LLVMBasedICFG &> llvmconstsolver(
      *constproblem, false);
  llvmconstsolver.solve();
  compareResults({}, llvmconstsolver);
}

TEST_F(IFDSConstAnalysisTest, HandleCallReturnTest_02) {
  Initialize({pathToLLFiles + "call/return/call_ret_02.ll"});
  LLVMIFDSSolver<const llvm::Value *, LLVMBasedICFG &> llvmconstsolver(
      *constproblem, false);
  llvmconstsolver.solve();
  compareResults({0}, llvmconstsolver);
}

TEST_F(IFDSConstAnalysisTest, HandleCallReturnTest_03) {
  Initialize({pathToLLFiles + "call/return/call_ret_03.ll"});
  LLVMIFDSSolver<const llvm::Value *, LLVMBasedICFG &> llvmconstsolver(
      *constproblem, false);
  llvmconstsolver.solve();
  compareResults({0}, llvmconstsolver);
}

/* ============== ARRAY TESTS ============== */
TEST_F(IFDSConstAnalysisTest, HandleArrayTest_01) {
  Initialize({pathToLLFiles + "array/array_01.ll"});
  LLVMIFDSSolver<const llvm::Value *, LLVMBasedICFG &> llvmconstsolver(
      *constproblem, false);
  llvmconstsolver.solve();
  compareResults({}, llvmconstsolver);
}

TEST_F(IFDSConstAnalysisTest, HandleArrayTest_02) {
  Initialize({pathToLLFiles + "array/array_02.ll"});
  LLVMIFDSSolver<const llvm::Value *, LLVMBasedICFG &> llvmconstsolver(
      *constproblem, false);
  llvmconstsolver.solve();
  compareResults({}, llvmconstsolver);
}

TEST_F(IFDSConstAnalysisTest, HandleArrayTest_03) {
  Initialize({pathToLLFiles + "array/array_03.ll"});
  LLVMIFDSSolver<const llvm::Value *, LLVMBasedICFG &> llvmconstsolver(
      *constproblem, false);
  llvmconstsolver.solve();
  compareResults({}, llvmconstsolver);
}

<<<<<<< HEAD
TEST_F(IFDSConstAnalysisTest, HandleArrayTest_04) {
  Initialize({pathToLLFiles + "array/array_04.ll"});
  LLVMIFDSSolver<const llvm::Value *, LLVMBasedICFG &> llvmconstsolver(
      *constproblem, false);
  llvmconstsolver.solve();
  compareResults({}, llvmconstsolver);
}
=======
// TEST_F(IFDSConstAnalysisTest, HandleArrayTest_04) {
// TODO needs fix, once we have more precise points-to information
// SetUp({pathToLLFiles + "array/array_04.ll"});
// LLVMIFDSSolver<const llvm::Value *, LLVMBasedICFG &> llvmconstsolver(
//     *constproblem, false);
// llvmconstsolver.solve();
// compareResults({}, llvmconstsolver);
// }
>>>>>>> f5d7eeb2

TEST_F(IFDSConstAnalysisTest, HandleArrayTest_05) {
  Initialize({pathToLLFiles + "array/array_05.ll"});
  LLVMIFDSSolver<const llvm::Value *, LLVMBasedICFG &> llvmconstsolver(
      *constproblem, false);
  llvmconstsolver.solve();
  compareResults({1}, llvmconstsolver);
}

TEST_F(IFDSConstAnalysisTest, HandleArrayTest_06) {
  Initialize({pathToLLFiles + "array/array_06.ll"});
  LLVMIFDSSolver<const llvm::Value *, LLVMBasedICFG &> llvmconstsolver(
      *constproblem, false);
  llvmconstsolver.solve();
  compareResults({1}, llvmconstsolver);
}

<<<<<<< HEAD
TEST_F(IFDSConstAnalysisTest, HandleArrayTest_07) {
  Initialize({pathToLLFiles + "array/array_07.ll"});
  LLVMIFDSSolver<const llvm::Value *, LLVMBasedICFG &> llvmconstsolver(
      *constproblem, false);
  llvmconstsolver.solve();
  compareResults({}, llvmconstsolver);
}
=======
// TEST_F(IFDSConstAnalysisTest, HandleArrayTest_07) {
// TODO needs fix, once we have more precise points-to information
// SetUp({pathToLLFiles + "array/array_07.ll"});
// LLVMIFDSSolver<const llvm::Value *, LLVMBasedICFG &> llvmconstsolver(
//     *constproblem, false);
// llvmconstsolver.solve();
// compareResults({}, llvmconstsolver);
// }
>>>>>>> f5d7eeb2

TEST_F(IFDSConstAnalysisTest, HandleArrayTest_08) {
  Initialize({pathToLLFiles + "array/array_08.ll"});
  LLVMIFDSSolver<const llvm::Value *, LLVMBasedICFG &> llvmconstsolver(
      *constproblem, false);
  llvmconstsolver.solve();
  compareResults({}, llvmconstsolver);
}

TEST_F(IFDSConstAnalysisTest, HandleArrayTest_09) {
  Initialize({pathToLLFiles + "array/array_09.ll"});
  LLVMIFDSSolver<const llvm::Value *, LLVMBasedICFG &> llvmconstsolver(
      *constproblem, false);
  llvmconstsolver.solve();
  compareResults({0}, llvmconstsolver);
}

/* ============== STL ARRAY TESTS ============== */
TEST_F(IFDSConstAnalysisTest, HandleSTLArrayTest_01) {
  Initialize({pathToLLFiles + "array/stl_array/stl_array_01.ll"});
  LLVMIFDSSolver<const llvm::Value *, LLVMBasedICFG &> llvmconstsolver(
      *constproblem, false);
  llvmconstsolver.solve();
  compareResults({}, llvmconstsolver);
}

TEST_F(IFDSConstAnalysisTest, HandleSTLArrayTest_02) {
  Initialize({pathToLLFiles + "array/stl_array/stl_array_02.ll"});
  LLVMIFDSSolver<const llvm::Value *, LLVMBasedICFG &> llvmconstsolver(
      *constproblem, false);
  llvmconstsolver.solve();
  compareResults({1}, llvmconstsolver);
}

TEST_F(IFDSConstAnalysisTest, HandleSTLArrayTest_03) {
  Initialize({pathToLLFiles + "array/stl_array/stl_array_03.ll"});
  LLVMIFDSSolver<const llvm::Value *, LLVMBasedICFG &> llvmconstsolver(
      *constproblem, false);
  llvmconstsolver.solve();
  compareResults({2}, llvmconstsolver);
}

<<<<<<< HEAD
TEST_F(IFDSConstAnalysisTest, HandleSTLArrayTest_04) {
  Initialize({pathToLLFiles + "array/stl_array/stl_array_04.ll"});
  LLVMIFDSSolver<const llvm::Value *, LLVMBasedICFG &> llvmconstsolver(
      *constproblem, false);
  llvmconstsolver.solve();
  compareResults({}, llvmconstsolver);
}
=======
// TEST_F(IFDSConstAnalysisTest, HandleSTLArrayTest_04) {
// TODO needs fix, once we have more precise points-to information
// SetUp({pathToLLFiles + "array/stl_array/stl_array_04.ll"});
// LLVMIFDSSolver<const llvm::Value *, LLVMBasedICFG &> llvmconstsolver(
//     *constproblem, false);
// llvmconstsolver.solve();
// compareResults({}, llvmconstsolver);
// }
>>>>>>> f5d7eeb2

TEST_F(IFDSConstAnalysisTest, HandleSTLArrayTest_05) {
  Initialize({pathToLLFiles + "array/stl_array/stl_array_05.ll"});
  LLVMIFDSSolver<const llvm::Value *, LLVMBasedICFG &> llvmconstsolver(
      *constproblem, false);
  llvmconstsolver.solve();
  compareResults({}, llvmconstsolver);
}

TEST_F(IFDSConstAnalysisTest, HandleSTLArrayTest_06) {
  Initialize({pathToLLFiles + "array/stl_array/stl_array_06.ll"});
  LLVMIFDSSolver<const llvm::Value *, LLVMBasedICFG &> llvmconstsolver(
      *constproblem, false);
  llvmconstsolver.solve();
  compareResults({2}, llvmconstsolver);
}

/* ============== CSTRING TESTS ============== */
TEST_F(IFDSConstAnalysisTest, HandleCStringTest_01) {
  Initialize({pathToLLFiles + "array/cstring/cstring_01.ll"});
  LLVMIFDSSolver<const llvm::Value *, LLVMBasedICFG &> llvmconstsolver(
      *constproblem, false);
  llvmconstsolver.solve();
  compareResults({}, llvmconstsolver);
}

<<<<<<< HEAD
TEST_F(IFDSConstAnalysisTest, HandleCStringTest_02) {
  Initialize({pathToLLFiles + "array/cstring/cstring_02.ll"});
  LLVMIFDSSolver<const llvm::Value *, LLVMBasedICFG &> llvmconstsolver(
      *constproblem, false);
  llvmconstsolver.solve();
  compareResults({2}, llvmconstsolver);
}
=======
// TEST_F(IFDSConstAnalysisTest, HandleCStringTest_02) {
// TODO needs fix, once we have more precise points-to information
// SetUp({pathToLLFiles + "array/cstring/cstring_02.ll"});
// LLVMIFDSSolver<const llvm::Value *, LLVMBasedICFG &> llvmconstsolver(
//     *constproblem, false);
// llvmconstsolver.solve();
// compareResults({2}, llvmconstsolver);
// }
>>>>>>> f5d7eeb2

/* ============== STRUCTURE TESTS ============== */
// TEST_F(IFDSConstAnalysisTest, HandleStructureTest_01) {
//  Initialize({pathToLLFiles + "structs/structs_01.ll"});
//  LLVMIFDSSolver<const llvm::Value *, LLVMBasedICFG &> llvmconstsolver(
//      *constproblem, false);
//  llvmconstsolver.solve();
//  compareResults({0, 1, 5}, llvmconstsolver);
//}
//
// TEST_F(IFDSConstAnalysisTest, HandleStructureTest_02) {
//  Initialize({pathToLLFiles + "structs/structs_02.ll"});
//  LLVMIFDSSolver<const llvm::Value *, LLVMBasedICFG &> llvmconstsolver(
//      *constproblem, false);
//  llvmconstsolver.solve();
//  compareResults({0, 1, 5}, llvmconstsolver);
//}
//
// TEST_F(IFDSConstAnalysisTest, HandleStructureTest_03) {
//  Initialize({pathToLLFiles + "structs/structs_03.ll"});
//  LLVMIFDSSolver<const llvm::Value *, LLVMBasedICFG &> llvmconstsolver(
//      *constproblem, false);
//  llvmconstsolver.solve();
//  compareResults({0, 1, 9}, llvmconstsolver);
//}
//
// TEST_F(IFDSConstAnalysisTest, HandleStructureTest_04) {
//  Initialize({pathToLLFiles + "structs/structs_04.ll"});
//  LLVMIFDSSolver<const llvm::Value *, LLVMBasedICFG &> llvmconstsolver(
//      *constproblem, false);
//  llvmconstsolver.solve();
//  compareResults({0, 1, 10}, llvmconstsolver);
//}
//
// TEST_F(IFDSConstAnalysisTest, HandleStructureTest_05) {
//  Initialize({pathToLLFiles + "structs/structs_05.ll"});
//  LLVMIFDSSolver<const llvm::Value *, LLVMBasedICFG &> llvmconstsolver(
//      *constproblem, false);
//  llvmconstsolver.solve();
//  compareResults({0, 1}, llvmconstsolver);
//}
//
// TEST_F(IFDSConstAnalysisTest, HandleStructureTest_06) {
//  Initialize({pathToLLFiles + "structs/structs_06.ll"});
//  LLVMIFDSSolver<const llvm::Value *, LLVMBasedICFG &> llvmconstsolver(
//      *constproblem, false);
//  llvmconstsolver.solve();
//  compareResults({0}, llvmconstsolver);
//}
//
// TEST_F(IFDSConstAnalysisTest, HandleStructureTest_07) {
//  Initialize({pathToLLFiles + "structs/structs_07.ll"});
//  LLVMIFDSSolver<const llvm::Value *, LLVMBasedICFG &> llvmconstsolver(
//      *constproblem, false);
//  llvmconstsolver.solve();
//  compareResults({0}, llvmconstsolver);
//}
//
// TEST_F(IFDSConstAnalysisTest, HandleStructureTest_08) {
//  Initialize({pathToLLFiles + "structs/structs_08.ll"});
//  LLVMIFDSSolver<const llvm::Value *, LLVMBasedICFG &> llvmconstsolver(
//      *constproblem, false);
//  llvmconstsolver.solve();
//  compareResults({0}, llvmconstsolver);
//}
//
// TEST_F(IFDSConstAnalysisTest, HandleStructureTest_09) {
//  Initialize({pathToLLFiles + "structs/structs_09.ll"});
//  LLVMIFDSSolver<const llvm::Value *, LLVMBasedICFG &> llvmconstsolver(
//      *constproblem, false);
//  llvmconstsolver.solve();
//  compareResults({0}, llvmconstsolver);
//}
//
// TEST_F(IFDSConstAnalysisTest, HandleStructureTest_10) {
//  Initialize({pathToLLFiles + "structs/structs_10.ll"});
//  LLVMIFDSSolver<const llvm::Value *, LLVMBasedICFG &> llvmconstsolver(
//      *constproblem, false);
//  llvmconstsolver.solve();
//  compareResults({0}, llvmconstsolver);
//}
//
// TEST_F(IFDSConstAnalysisTest, HandleStructureTest_11) {
//  Initialize({pathToLLFiles + "structs/structs_11.ll"});
//  LLVMIFDSSolver<const llvm::Value *, LLVMBasedICFG &> llvmconstsolver(
//      *constproblem, false);
//  llvmconstsolver.solve();
//  compareResults({0}, llvmconstsolver);
//}
//
// TEST_F(IFDSConstAnalysisTest, HandleStructureTest_12) {
//  Initialize({pathToLLFiles + "structs/structs_12.ll"});
//  LLVMIFDSSolver<const llvm::Value *, LLVMBasedICFG &> llvmconstsolver(
//      *constproblem, false);
//  llvmconstsolver.solve();
//  compareResults({0}, llvmconstsolver);
//}

// main function for the test case
int main(int argc, char **argv) {
  ::testing::InitGoogleTest(&argc, argv);
  return RUN_ALL_TESTS();
}<|MERGE_RESOLUTION|>--- conflicted
+++ resolved
@@ -206,24 +206,15 @@
   compareResults({1}, llvmconstsolver);
 }
 
-<<<<<<< HEAD
-TEST_F(IFDSConstAnalysisTest, HandlePointerTest_03) {
+TEST_F(IFDSConstAnalysisTest, DISABLED_HandlePointerTest_03) {
+  // Guaranteed to fail - enable, once we have more precise points-to
+  // information
   Initialize({pathToLLFiles + "pointer/pointer_03.ll"});
   LLVMIFDSSolver<const llvm::Value *, LLVMBasedICFG &> llvmconstsolver(
       *constproblem, false);
   llvmconstsolver.solve();
   compareResults({2, 3}, llvmconstsolver);
 }
-=======
-// TEST_F(IFDSConstAnalysisTest, HandlePointerTest_03) {
-// TODO needs fix, once we have more precise points-to information
-// SetUp({pathToLLFiles + "pointer/pointer_03.ll"});
-// LLVMIFDSSolver<const llvm::Value *, LLVMBasedICFG &> llvmconstsolver(
-//     *constproblem, false);
-// llvmconstsolver.solve();
-// compareResults({2, 3}, llvmconstsolver);
-// }
->>>>>>> f5d7eeb2
 
 TEST_F(IFDSConstAnalysisTest, HandlePointerTest_04) {
   Initialize({pathToLLFiles + "pointer/pointer_04.ll"});
@@ -258,24 +249,15 @@
   compareResults({0}, llvmconstsolver);
 }
 
-<<<<<<< HEAD
-TEST_F(IFDSConstAnalysisTest, HandleGlobalTest_04) {
+TEST_F(IFDSConstAnalysisTest, DISABLED_HandleGlobalTest_04) {
+  // Guaranteed to fail - enable, once we have more precise points-to
+  // information
   Initialize({pathToLLFiles + "global/global_04.ll"});
   LLVMIFDSSolver<const llvm::Value *, LLVMBasedICFG &> llvmconstsolver(
       *constproblem, false);
   llvmconstsolver.solve();
   compareResults({0, 4}, llvmconstsolver);
 }
-=======
-// TEST_F(IFDSConstAnalysisTest, HandleGlobalTest_04) {
-// TODO needs fix, once we have more precise points-to information
-// SetUp({pathToLLFiles + "global/global_04.ll"});
-// LLVMIFDSSolver<const llvm::Value *, LLVMBasedICFG &> llvmconstsolver(
-//     *constproblem, false);
-// llvmconstsolver.solve();
-// compareResults({0, 4}, llvmconstsolver);
-// }
->>>>>>> f5d7eeb2
 
 /* ============== CALL TESTS ============== */
 TEST_F(IFDSConstAnalysisTest, HandleCallParamTest_01) {
@@ -302,8 +284,9 @@
   compareResults({}, llvmconstsolver);
 }
 
-<<<<<<< HEAD
-TEST_F(IFDSConstAnalysisTest, HandleCallParamTest_04) {
+TEST_F(IFDSConstAnalysisTest, DISABLED_HandleCallParamTest_04) {
+  // Guaranteed to fail - enable, once we have more precise points-to
+  // information
   Initialize({pathToLLFiles + "call/param/call_param_04.ll"});
   LLVMIFDSSolver<const llvm::Value *, LLVMBasedICFG &> llvmconstsolver(
       *constproblem, false);
@@ -311,32 +294,15 @@
   compareResults({}, llvmconstsolver);
 }
 
-TEST_F(IFDSConstAnalysisTest, HandleCallParamTest_05) {
+TEST_F(IFDSConstAnalysisTest, DISABLED_HandleCallParamTest_05) {
+  // Guaranteed to fail - enable, once we have more precise points-to
+  // information
   Initialize({pathToLLFiles + "call/param/call_param_05.ll"});
   LLVMIFDSSolver<const llvm::Value *, LLVMBasedICFG &> llvmconstsolver(
       *constproblem, false);
   llvmconstsolver.solve();
   compareResults({2}, llvmconstsolver);
 }
-=======
-// TEST_F(IFDSConstAnalysisTest, HandleCallParamTest_04) {
-// TODO needs fix, once we have more precise points-to information
-// SetUp({pathToLLFiles + "call/param/call_param_04.ll"});
-// LLVMIFDSSolver<const llvm::Value *, LLVMBasedICFG &> llvmconstsolver(
-//     *constproblem, false);
-// llvmconstsolver.solve();
-// compareResults({}, llvmconstsolver);
-// }
-
-// TEST_F(IFDSConstAnalysisTest, HandleCallParamTest_05) {
-// TODO needs fix, once we have more precise points-to information
-// SetUp({pathToLLFiles + "call/param/call_param_05.ll"});
-// LLVMIFDSSolver<const llvm::Value *, LLVMBasedICFG &> llvmconstsolver(
-//     *constproblem, false);
-// llvmconstsolver.solve();
-// compareResults({2}, llvmconstsolver);
-// }
->>>>>>> f5d7eeb2
 
 TEST_F(IFDSConstAnalysisTest, HandleCallParamTest_06) {
   Initialize({pathToLLFiles + "call/param/call_param_06.ll"});
@@ -411,24 +377,15 @@
   compareResults({}, llvmconstsolver);
 }
 
-<<<<<<< HEAD
-TEST_F(IFDSConstAnalysisTest, HandleArrayTest_04) {
+TEST_F(IFDSConstAnalysisTest, DISABLED_HandleArrayTest_04) {
+  // Guaranteed to fail - enable, once we have more precise points-to
+  // information
   Initialize({pathToLLFiles + "array/array_04.ll"});
   LLVMIFDSSolver<const llvm::Value *, LLVMBasedICFG &> llvmconstsolver(
       *constproblem, false);
   llvmconstsolver.solve();
   compareResults({}, llvmconstsolver);
 }
-=======
-// TEST_F(IFDSConstAnalysisTest, HandleArrayTest_04) {
-// TODO needs fix, once we have more precise points-to information
-// SetUp({pathToLLFiles + "array/array_04.ll"});
-// LLVMIFDSSolver<const llvm::Value *, LLVMBasedICFG &> llvmconstsolver(
-//     *constproblem, false);
-// llvmconstsolver.solve();
-// compareResults({}, llvmconstsolver);
-// }
->>>>>>> f5d7eeb2
 
 TEST_F(IFDSConstAnalysisTest, HandleArrayTest_05) {
   Initialize({pathToLLFiles + "array/array_05.ll"});
@@ -446,24 +403,15 @@
   compareResults({1}, llvmconstsolver);
 }
 
-<<<<<<< HEAD
-TEST_F(IFDSConstAnalysisTest, HandleArrayTest_07) {
+TEST_F(IFDSConstAnalysisTest, DISABLED_HandleArrayTest_07) {
+  // Guaranteed to fail - enable, once we have more precise points-to
+  // information
   Initialize({pathToLLFiles + "array/array_07.ll"});
   LLVMIFDSSolver<const llvm::Value *, LLVMBasedICFG &> llvmconstsolver(
       *constproblem, false);
   llvmconstsolver.solve();
   compareResults({}, llvmconstsolver);
 }
-=======
-// TEST_F(IFDSConstAnalysisTest, HandleArrayTest_07) {
-// TODO needs fix, once we have more precise points-to information
-// SetUp({pathToLLFiles + "array/array_07.ll"});
-// LLVMIFDSSolver<const llvm::Value *, LLVMBasedICFG &> llvmconstsolver(
-//     *constproblem, false);
-// llvmconstsolver.solve();
-// compareResults({}, llvmconstsolver);
-// }
->>>>>>> f5d7eeb2
 
 TEST_F(IFDSConstAnalysisTest, HandleArrayTest_08) {
   Initialize({pathToLLFiles + "array/array_08.ll"});
@@ -506,24 +454,15 @@
   compareResults({2}, llvmconstsolver);
 }
 
-<<<<<<< HEAD
-TEST_F(IFDSConstAnalysisTest, HandleSTLArrayTest_04) {
+TEST_F(IFDSConstAnalysisTest, DISABLED_HandleSTLArrayTest_04) {
+  // Guaranteed to fail - enable, once we have more precise points-to
+  // information
   Initialize({pathToLLFiles + "array/stl_array/stl_array_04.ll"});
   LLVMIFDSSolver<const llvm::Value *, LLVMBasedICFG &> llvmconstsolver(
       *constproblem, false);
   llvmconstsolver.solve();
   compareResults({}, llvmconstsolver);
 }
-=======
-// TEST_F(IFDSConstAnalysisTest, HandleSTLArrayTest_04) {
-// TODO needs fix, once we have more precise points-to information
-// SetUp({pathToLLFiles + "array/stl_array/stl_array_04.ll"});
-// LLVMIFDSSolver<const llvm::Value *, LLVMBasedICFG &> llvmconstsolver(
-//     *constproblem, false);
-// llvmconstsolver.solve();
-// compareResults({}, llvmconstsolver);
-// }
->>>>>>> f5d7eeb2
 
 TEST_F(IFDSConstAnalysisTest, HandleSTLArrayTest_05) {
   Initialize({pathToLLFiles + "array/stl_array/stl_array_05.ll"});
@@ -550,24 +489,15 @@
   compareResults({}, llvmconstsolver);
 }
 
-<<<<<<< HEAD
-TEST_F(IFDSConstAnalysisTest, HandleCStringTest_02) {
+TEST_F(IFDSConstAnalysisTest, DISABLED_HandleCStringTest_02) {
+  // Guaranteed to fail - enable, once we have more precise points-to
+  // information
   Initialize({pathToLLFiles + "array/cstring/cstring_02.ll"});
   LLVMIFDSSolver<const llvm::Value *, LLVMBasedICFG &> llvmconstsolver(
       *constproblem, false);
   llvmconstsolver.solve();
   compareResults({2}, llvmconstsolver);
 }
-=======
-// TEST_F(IFDSConstAnalysisTest, HandleCStringTest_02) {
-// TODO needs fix, once we have more precise points-to information
-// SetUp({pathToLLFiles + "array/cstring/cstring_02.ll"});
-// LLVMIFDSSolver<const llvm::Value *, LLVMBasedICFG &> llvmconstsolver(
-//     *constproblem, false);
-// llvmconstsolver.solve();
-// compareResults({2}, llvmconstsolver);
-// }
->>>>>>> f5d7eeb2
 
 /* ============== STRUCTURE TESTS ============== */
 // TEST_F(IFDSConstAnalysisTest, HandleStructureTest_01) {
