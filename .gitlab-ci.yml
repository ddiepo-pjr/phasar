--- conflicted
+++ resolved
@@ -4,12 +4,8 @@
   - build
 
 # install the necessary build tools 
-before_script: 
-<<<<<<< HEAD
+before_script:
   - apt update && apt-get install -y clang-3.9 libclang-3.9-dev llvm-3.9 libboost1.63-all-dev libsqlite3-dev cmake zlib1g-dev graphviz doxygen
-=======
-  - apt update && apt-get install -y clang-3.9 libclang-3.9-dev llvm-3.9 libboost1.63-all-dev libsqlite3-dev cmake graphviz doxygen
->>>>>>> 57fccf72
   - export PATH="/usr/lib/llvm-3.9/bin:$PATH"
 
 build:
